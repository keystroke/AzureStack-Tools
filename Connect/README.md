--- conflicted
+++ resolved
@@ -43,27 +43,12 @@
 
 ```powershell
 # Create VPN connection entry for the current user
-<<<<<<< HEAD
-Add-AzsVpnConnection -ServerAddress <NAT IP> -Password $Password
-=======
-Add-AzureStackVpnConnection -ServerAddress <Host IP Address> -Password $Password
->>>>>>> 85ccec77
+Add-AzsVpnConnection -ServerAddress <Host IP Address> -Password $Password
 
 # Connect to the Azure Stack instance. This command can be used multiple times.
 Connect-AzsVpn -Password $Password
 ```
 
-<<<<<<< HEAD
-## Obtain the NAT IP address with the Azure Stack PoC host address
-
-This command is helpful if you do not immediately know the NAT IP of the Azure Stack PoC you are trying to connect to. You must know the host address of your Azure Stack PoC.
-
-```powershell
-$natIp = Get-AzsNatServerAddress -HostComputer "<Azure Stack host address>" -Password $Password
-```
-
-=======
->>>>>>> 85ccec77
 
 # Configure Azure Stack PowerShell Environment
 
