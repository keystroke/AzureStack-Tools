$ModuleName = 'AzureStack.Infra'
$ModuleImportFile = 'AzureStack.Infra.psm1'

$ModuleRoot = (Resolve-Path $PSScriptRoot\..).Path
Import-Module $script:ModuleRoot\$script:ModuleImportFile -Force

Describe $script:ModuleName {
    Context 'Module should be imported correctly' {
        It "$script:ModuleName module is imported" {
            Get-Module -Name $script:ModuleName |
                Should Not Be $null
        }

        It 'Get-AzsAlert should be exported' {
            Get-Command -Name Get-AzsAlert -ErrorAction SilentlyContinue |
                Should Not Be $null
        }
    }
}

InModuleScope $script:ModuleName {

    $HostComputer = $global:HostComputer
    $ArmEndpoint = $global:ArmEndpoint
    $natServer = $global:natServer
    $AdminUser = $global:AdminUser
    $AadServiceAdmin = $global:AadServiceAdmin

    $AdminPassword = $global:AdminPassword
    $AadServiceAdminPassword = $global:AadServiceAdminPassword
    $VPNConnectionName = $global:VPNConnectionName
    $EnvironmentName = $global:EnvironmentName

    Describe 'Infra - Functional Tests' {
        It 'Get-AzsAlert should not throw' {
            { Get-AzsAlert } |
                Should Not Throw
        }
        It 'Get-AzsScaleUnit should not throw' {
            { Get-AzsAlert } |
                Should Not Throw
        }
        It 'Get-AzsScaleUnitNode should not throw' {
            { Get-AzsScaleUnitNode } |
                Should Not Throw
        }
        It 'Get-AzsStorageSubsystem should not throw' {
            { Get-AzsStorageSubsystem } |
                Should Not Throw
        }
        It 'Get-AzsInfraRole should not throw' {
            { Get-AzsInfraRole } |
                Should Not Throw
        }
        It 'Get-AzsInfraRoleInstance should not throw' {
            { Get-AzsInfraRoleInstance } |
                Should Not Throw
        }
        It 'Get-AzsInfrastructureShare should not throw' {
            { Get-AzsInfrastructureShare } |
                Should Not Throw
        }
        It 'Get-Azslogicalnetwork should not throw' {
            { Get-Azslogicalnetwork } |
                Should Not Throw
        }
<<<<<<< HEAD
        
        It 'Get-AzsUpdateLocation should not throw' {
            { Get-AzsUpdateLocation } |
=======

        It 'Get-AzsUpdateSummary should not throw' {
            { Get-AzsUpdateSummary } |
>>>>>>> a808b453
                Should Not Throw
        }
        It 'Get-AzsUpdate should not throw' {
            { Get-AzsUpdate } |
                Should Not Throw
        }

    }


}<|MERGE_RESOLUTION|>--- conflicted
+++ resolved
@@ -64,15 +64,8 @@
             { Get-Azslogicalnetwork } |
                 Should Not Throw
         }
-<<<<<<< HEAD
-        
         It 'Get-AzsUpdateLocation should not throw' {
             { Get-AzsUpdateLocation } |
-=======
-
-        It 'Get-AzsUpdateSummary should not throw' {
-            { Get-AzsUpdateSummary } |
->>>>>>> a808b453
                 Should Not Throw
         }
         It 'Get-AzsUpdate should not throw' {
