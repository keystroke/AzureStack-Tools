# Copyright (c) Microsoft Corporation. All rights reserved.
# See LICENSE.txt in the project root for license information.

<#
.Synopsis
    Get the Guid of the directory tenant
.DESCRIPTION
    This function fetches the OpenID configuration metadata from the identity system and parses the Directory TenantID out of it. 
    Azure Stack AD FS is configured to be a single tenanted identity system with a TenantID.
.EXAMPLE
    Get-AzsDirectoryTenantIdentifier -authority https://login.windows.net/microsoft.onmicrosoft.com
.EXAMPLE
    Get-AzsDirectoryTenantIdentifier -authority https://adfs.local.azurestack.external/adfs
#>

function Get-AzsDirectoryTenantidentifier {
    [CmdletBinding()]
    Param
    (
        # Param1 help description
        [Parameter(Mandatory = $true,
            Position = 0)]
        $Authority
    )

    return $(Invoke-RestMethod $("{0}/.well-known/openid-configuration" -f $authority.TrimEnd('/'))).issuer.TrimEnd('/').Split('/')[-1]
}

Export-ModuleMember -Function 'Get-AzsDirectoryTenantidentifier' 

<#
   .Synopsis
      This function is used to create a Service Principal on teh AD Graph
   .DESCRIPTION
      The command creates a certificate in the cert store of the local user and uses that certificate to create a Service Principal in the Azure Stack Stamp Active Directory.
   .EXAMPLE
      $servicePrincipal = New-AzsAdGraphServicePrincipal -DisplayName "mySPApp" -AdminCredential $(Get-Credential) -Verbose
   .EXAMPLE
      $servicePrincipal = New-AzsAdGraphServicePrincipal -DisplayName "mySPApp" -AdminCredential $(Get-Credential) -DeleteAndCreateNew -Verbose
   #>

function New-AzsAdGraphServicePrincipal {
    [CmdletBinding()]
    Param
    (
        # Display Name of the Service Principal
        [ValidatePattern("[a-zA-Z0-9-]{3,}")]
        [Parameter(Mandatory = $true,
            Position = 0)]
        $DisplayName,

        # Adfs Machine name
        [Parameter(Mandatory = $true, Position = 1)]
        [string]
        $AdfsMachineName,

        # Domain Administrator Credential to create Service Principal
        [Parameter(Mandatory = $true,
            Position = 2)]
        [System.Management.Automation.PSCredential]
        $AdminCredential,

        # Switch to delete existing Service Principal with Provided Display Name and recreate
        [Parameter(Mandatory = $false)]
        [switch]
        $DeleteAndCreateNew
    )

    Write-Verbose "Creating a Certificate for the Service Principal.."
    $clientCertificate = New-SelfSignedCertificate -CertStoreLocation "cert:\CurrentUser\My" -Subject "CN=$DisplayName" -KeySpec KeyExchange
    $scriptBlock = {
        param ([string] $DisplayName, [System.Security.Cryptography.X509Certificates.X509Certificate2] $ClientCertificate, [bool] $DeleteAndCreateNew)
        $VerbosePreference = "Continue"
        $ErrorActionPreference = "stop"

        Import-Module 'ActiveDirectory' -Verbose:$false 4> $null

        # Application Group Name
        $applicationGroupName = $DisplayName + "-AppGroup"
        $applicationGroupDescription = "Application group for $DisplayName"
        $shellSiteDisplayName = $DisplayName
        $shellSiteRedirectUri = "https://localhost/".ToLowerInvariant()
        $shellSiteApplicationId = [guid]::NewGuid().ToString()
        $shellSiteClientDescription = "Client for $DisplayName"
        $defaultTimeOut = New-TimeSpan -Minutes 5

        if ($DeleteAndCreateNew) {
            $applicationGroup = Get-GraphApplicationGroup -ApplicationGroupName $applicationGroupName -Timeout $defaultTimeOut
            Write-Verbose $applicationGroup
            if ($applicationGroup) {
                Write-Warning -Message "Deleting existing application group with name '$applicationGroupName'."
                Remove-GraphApplicationGroup -TargetApplicationGroup $applicationGroup -Timeout $defaultTimeOut
            }
        }

        Write-Verbose -Message "Creating new application group with name '$applicationGroupName'."
        $applicationParameters = @{
            Name               = $applicationGroupName
            Description        = $applicationGroupDescription
            ClientType         = 'Confidential'
            ClientId           = $shellSiteApplicationId
            ClientDisplayName  = $shellSiteDisplayName
            ClientRedirectUris = $shellSiteRedirectUri
            ClientDescription  = $shellSiteClientDescription
            ClientCertificates = $ClientCertificate
        }
        $defaultTimeOut = New-TimeSpan -Minutes 10
        $applicationGroup = New-GraphApplicationGroup @applicationParameters -PassThru -Timeout $defaultTimeOut

        Write-Verbose -Message "Shell Site ApplicationGroup: $($applicationGroup | ConvertTo-Json)"
        return [pscustomobject]@{
            ObjectId      = $applicationGroup.Identifier
            ApplicationId = $applicationParameters.ClientId
            Thumbprint    = $ClientCertificate.Thumbprint
        }
    }
    $domainAdminSession = New-PSSession -ComputerName $AdfsMachineName -Credential $AdminCredential -Authentication Credssp -Verbose
    $output = Invoke-Command -Session $domainAdminSession -ScriptBlock $scriptBlock -ArgumentList @($DisplayName, $ClientCertificate, $DeleteAndCreateNew.IsPresent) -Verbose -ErrorAction Stop
    Write-Verbose "AppDetails: $(ConvertTo-Json $output -Depth 2)"   
    return $output
}

<<<<<<< HEAD
# Helper Functions

function Initialize-AzureRmEnvironment([string]$EnvironmentName, [string] $ResourceManagerEndpoint, [string] $DirectoryTenantName) {
    $endpoints = Invoke-RestMethod -Method Get -Uri "$($ResourceManagerEndpoint.ToString().TrimEnd('/'))/metadata/endpoints?api-version=2015-01-01" -Verbose
    Write-Verbose -Message "Endpoints: $(ConvertTo-Json $endpoints)" -Verbose

    # resolve the directory tenant ID from the name
    $directoryTenantId = (New-Object uri(Invoke-RestMethod "$($endpoints.authentication.loginEndpoint.TrimEnd('/'))/$DirectoryTenantName/.well-known/openid-configuration").token_endpoint).AbsolutePath.Split('/')[1]

    $azureEnvironmentParams = @{
        Name                                     = $EnvironmentName
        ActiveDirectoryEndpoint                  = $endpoints.authentication.loginEndpoint.TrimEnd('/') + "/"
        ActiveDirectoryServiceEndpointResourceId = $endpoints.authentication.audiences[0]
        AdTenant                                 = $directoryTenantId
        ResourceManagerEndpoint                  = $ResourceManagerEndpoint
        GalleryEndpoint                          = $endpoints.galleryEndpoint
        GraphEndpoint                            = $endpoints.graphEndpoint
        GraphAudience                            = $endpoints.graphEndpoint
    }

    Remove-AzureRmEnvironment -Name $EnvironmentName -Force -ErrorAction Ignore | Out-Null
    $azureEnvironment = Add-AzureRmEnvironment @azureEnvironmentParams
    $azureEnvironment = Get-AzureRmEnvironment -Name $EnvironmentName
    
    return $azureEnvironment
}

function Resolve-AzureEnvironment([Microsoft.Azure.Commands.Profile.Models.PSAzureEnvironment]$azureStackEnvironment) {
    $azureEnvironment = Get-AzureRmEnvironment |
        Where GraphEndpointResourceId -EQ $azureStackEnvironment.GraphEndpointResourceId |
        Where Name -In @('AzureCloud', 'AzureChinaCloud', 'AzureUSGovernment', 'AzureGermanCloud')

    # Differentiate between AzureCloud and AzureUSGovernment
    if ($azureEnvironment.Count -ge 2) {
        $name = if ($azureStackEnvironment.ActiveDirectoryAuthority -eq 'https://login-us.microsoftonline.com/') { 'AzureUSGovernment' } else { 'AzureCloud' }
        $azureEnvironment = $azureEnvironment | Where Name -EQ $name
    }

    return $azureEnvironment
}

function Initialize-AzureRmUserAccount([Microsoft.Azure.Commands.Profile.Models.PSAzureEnvironment]$azureEnvironment, [string] $SubscriptionName, [string] $SubscriptionId, [pscredential] $AutomationCredential) {
    
    $params = @{
        EnvironmentName = $azureEnvironment.Name
        TenantId        = $azureEnvironment.AdTenant
    }

    if ($AutomationCredential)
    {
        $params += @{ Credential = $AutomationCredential }
    }

    # Prompts the user for interactive login flow if automation credential is not specified
    $azureAccount = Add-AzureRmAccount @params

    if ($SubscriptionName)
    {
        Select-AzureRmSubscription -SubscriptionName $SubscriptionName | Out-Null
    }
    elseif ($SubscriptionId)
    {
        Select-AzureRmSubscription -SubscriptionId $SubscriptionId  | Out-Null
    }

    return $azureAccount
}

function Resolve-GraphEnvironment([Microsoft.Azure.Commands.Profile.Models.PSAzureEnvironment]$azureEnvironment)
{
    $graphEnvironment = switch ($azureEnvironment.ActiveDirectoryAuthority) {
        'https://login.microsoftonline.com/' { 'AzureCloud'        }
        'https://login.chinacloudapi.cn/' { 'AzureChinaCloud'   }
        'https://login-us.microsoftonline.com/' { 'AzureUSGovernment' }
        'https://login.microsoftonline.de/' { 'AzureGermanCloud'  }

        Default { throw "Unsupported graph resource identifier: $_" }
    }

    return $graphEnvironment
}

function Get-AzureRmUserRefreshToken([Microsoft.Azure.Commands.Profile.Models.PSAzureEnvironment]$azureEnvironment, [string]$directoryTenantId, [pscredential]$AutomationCredential)
{
    $params = @{
        EnvironmentName = $azureEnvironment.Name
        TenantId        = $directoryTenantId
    }

    if ($AutomationCredential)
    {
        $params += @{ Credential = $AutomationCredential }
    }

    # Prompts the user for interactive login flow if automation credential is not specified
    $azureAccount = Add-AzureRmAccount @params

    # Retrieve the refresh token
    $tokens = [Microsoft.IdentityModel.Clients.ActiveDirectory.TokenCache]::DefaultShared.ReadItems()
    $refreshToken = $tokens |
        Where Resource -EQ $azureEnvironment.ActiveDirectoryServiceEndpointResourceId |
        Where IsMultipleResourceRefreshToken -EQ $true |
        Where DisplayableId -EQ $azureAccount.Context.Account.Id |
        Sort ExpiresOn |
        Select -Last 1 -ExpandProperty RefreshToken |
        ConvertTo-SecureString -AsPlainText -Force

    return $refreshToken
}
=======
Export-ModuleMember -Function 'New-AzsAdGraphServicePrincipal' 
>>>>>>> 495da3d4

# Exposed Functions

<#
    .Synopsis
    Adds a Guest Directory Tenant to Azure Stack.
    .DESCRIPTION
    Running this cmdlet will add the specified directory tenant to the Azure Stack whitelist.    
    .EXAMPLE
    $adminARMEndpoint = "https://adminmanagement.local.azurestack.external"
    $azureStackDirectoryTenant = "<homeDirectoryTenant>.onmicrosoft.com"
    $guestDirectoryTenantToBeOnboarded = "<guestDirectoryTenant>.onmicrosoft.com"

    Register-AzsGuestDirectoryTenant -AdminResourceManagerEndpoint $adminARMEndpoint -DirectoryTenantName $azureStackDirectoryTenant -GuestDirectoryTenantName $guestDirectoryTenantToBeOnboarded
#>

function Register-AzsGuestDirectoryTenant {
    [CmdletBinding()]
    param
    (
        # The endpoint of the Azure Stack Resource Manager service.
        [Parameter(Mandatory = $true)]
        [ValidateNotNull()]
        [ValidateScript( {$_.Scheme -eq [System.Uri]::UriSchemeHttps})]
        [uri] $AdminResourceManagerEndpoint,

        # The name of the home Directory Tenant in which the Azure Stack Administrator subscription resides.
        [Parameter(Mandatory = $true)]
        [ValidateNotNullOrEmpty()]
        [string] $DirectoryTenantName,

        # The names of the guest Directory Tenants which are to be onboarded.
        [Parameter(Mandatory = $true)]
        [ValidateNotNullOrEmpty()]
        [string[]] $GuestDirectoryTenantName,

        # The location of your Azure Stack deployment.
        [Parameter(Mandatory=$true)]
        [ValidateNotNullOrEmpty()]
<<<<<<< HEAD
        [string] $Location,
=======
        [string] $ResourceGroupName = 'system',

        [Parameter()]
        [ValidateNotNullOrEmpty()]
        [string] $Location = 'local'
    )
    $ErrorActionPreference = 'Stop'
    $VerbosePreference = 'Continue'

    # Install-Module AzureRm -RequiredVersion '1.2.8'
    Import-Module 'AzureRm.Profile' -Force -Verbose:$false 4> $null

    # Initialize the Azure PowerShell module to communicate with Azure Stack. Will prompt user for credentials.
    $azureEnvironment = InitializeAzsEnvironment -EnvironmentName 'AzureStackAdmin' -ResourceManagerEndpoint $AdminResourceManagerEndpoint -DirectoryTenantName $DirectoryTenantName
    $null = InitializeAzsUserAccount -azureEnvironment $azureEnvironment -SubscriptionName $SubscriptionName -SubscriptionId $SubscriptionId

    # resolve the guest directory tenant ID from the name
    $guestDirectoryTenantId = (New-Object uri(Invoke-RestMethod "$($azureEnvironment.ActiveDirectoryAuthority.TrimEnd('/'))/$GuestDirectoryTenantName/.well-known/openid-configuration").token_endpoint).AbsolutePath.Split('/')[1]

    # Add (or update) the new directory tenant to the Azure Stack deployment
    $params = @{
        ApiVersion        = '2015-11-01' # needed if using "latest" / later version of Azure Powershell
        ResourceType      = "Microsoft.Subscriptions.Admin/directoryTenants"
        ResourceGroupName = $ResourceGroupName
        ResourceName      = $GuestDirectoryTenantName
        Location          = $Location
        Properties        = @{ tenantId = $guestDirectoryTenantId }
    }
    $directoryTenant = New-AzureRmResource @params -Force -Verbose -ErrorAction Stop
    Write-Verbose -Message "Directory Tenant onboarded: $(ConvertTo-Json $directoryTenant)" -Verbose
}

Export-ModuleMember -Function 'Register-AzsGuestDirectoryTenant' 

<#
    .Synopsis
    Publishes the list of applications to the Azure Stack ARM. 
    .DESCRIPTION
        
    .EXAMPLE
    $adminARMEndpoint = "https://adminmanagement.local.azurestack.external"
    $azureStackDirectoryTenant = "<homeDirectoryTenant>.onmicrosoft.com"
    $guestDirectoryTenantToBeOnboarded = "<guestDirectoryTenant>.onmicrosoft.com"

    Publish-AzsApplicationsToARM -AdminResourceManagerEndpoint $adminARMEndpoint -DirectoryTenantName $azureStackDirectoryTenant    
#>

function Publish-AzsApplicationsToARM {
    [CmdletBinding()]
    param
    (
        # The endpoint of the Azure Stack Resource Manager service.
        [Parameter(Mandatory = $true)]
        [ValidateNotNull()]
        [ValidateScript( {$_.Scheme -eq [System.Uri]::UriSchemeHttps})]
        [uri] $AdminResourceManagerEndpoint,

        # The name of the home Directory Tenant in which the Azure Stack Administrator subscription resides.
        [Parameter(Mandatory = $true)]
        [ValidateNotNullOrEmpty()]
        [string] $DirectoryTenantName,
>>>>>>> 495da3d4

        # The identifier of the Administrator Subscription. If not specified, the script will attempt to use the set default subscription.
        [ValidateNotNull()]
        [string] $SubscriptionId = $null,

        # The display name of the Administrator Subscription. If not specified, the script will attempt to use the set default subscription.
        [ValidateNotNull()]
        [string] $SubscriptionName = $null,

        [Parameter()]
        [ValidateNotNullOrEmpty()]
        [string] $ResourceGroupName = 'system',

        # Optional: A credential used to authenticate with Azure Stack. Must support a non-interactive authentication flow. If not provided, the script will prompt for user credentials.
        [Parameter()]
        [ValidateNotNull()]
        [pscredential] $AutomationCredential = $null
    )
    $ErrorActionPreference = 'Stop'
    $VerbosePreference = 'Continue'

    # Install-Module AzureRm -RequiredVersion '1.2.8'
    Import-Module 'AzureRm.Profile' -Force -Verbose:$false 4> $null

    # Initialize the Azure PowerShell module to communicate with Azure Stack. Will prompt user for credentials.
<<<<<<< HEAD
    $azureEnvironment = Initialize-AzureRmEnvironment -EnvironmentName 'AzureStackAdmin' -ResourceManagerEndpoint $AdminResourceManagerEndpoint -DirectoryTenantName $DirectoryTenantName
    $azureAccount = Initialize-AzureRmUserAccount -azureEnvironment $azureEnvironment -SubscriptionName $SubscriptionName -SubscriptionId $SubscriptionId -AutomationCredential $AutomationCredential

    foreach ($directoryTenantName in $GuestDirectoryTenantName)
    {
        # Resolve the guest directory tenant ID from the name
        $directoryTenantId = (New-Object uri(Invoke-RestMethod "$($azureEnvironment.ActiveDirectoryAuthority.TrimEnd('/'))/$directoryTenantName/.well-known/openid-configuration").token_endpoint).AbsolutePath.Split('/')[1]
=======
    $azureEnvironment = InitializeAzsEnvironment -EnvironmentName 'AzureStackAdmin' -ResourceManagerEndpoint $AdminResourceManagerEndpoint -DirectoryTenantName $DirectoryTenantName   
    $null = InitializeAzsUserAccount -azureEnvironment $azureEnvironment -SubscriptionName $SubscriptionName -SubscriptionId $SubscriptionId

    # Register each identity application for future onboarding.
    $xmlIdentityApplications = GetIdentityApplicationData
    foreach ($xmlIdentityApplication in $xmlIdentityApplications) {
        $applicationData = Get-Content -Path ($xmlIdentityApplication.ConfigPath.Replace('{Infrastructure}', $InfrastructureSharePath)) | Out-String | ConvertFrom-Json

        # Note - 'Admin' applications do not need to be registered for replication into a new directory tenant
        if ($xmlIdentityApplication.Name.StartsWith('Admin', [System.StringComparison]::OrdinalIgnoreCase)) {
            Write-Warning "Skipping registration of Admin application: $('{0}.{1}' -f $xmlIdentityApplication.Name, $xmlIdentityApplication.DisplayName)"
            continue
        }

        # Advertise any necessary OAuth2PermissionGrants for the application
        $oauth2PermissionGrants = @()
        foreach ($applicationFriendlyName in $xmlIdentityApplication.OAuth2PermissionGrants.FirstPartyApplication.FriendlyName) {
            $oauth2PermissionGrants += [pscustomobject]@{
                Resource    = $applicationData.ApplicationInfo.appId
                Client      = $applicationData.GraphInfo.Applications."$applicationFriendlyName".Id
                ConsentType = 'AllPrincipals'
                Scope       = 'user_impersonation'
            }
        }
>>>>>>> 495da3d4

        # Add (or update) the new directory tenant to the Azure Stack deployment
        $params = @{
<<<<<<< HEAD
            ApiVersion        = '2015-11-01'
            ResourceType      = "Microsoft.Subscriptions.Admin/directoryTenants"
            ResourceGroupName = $ResourceGroupName
            ResourceName      = $directoryTenantName
            Location          = $Location
            Properties        = @{ tenantId = $directoryTenantId }
=======
            ApiVersion        = '2015-11-01' # needed if using "latest" / later version of Azure Powershell
            ResourceType      = "Microsoft.Subscriptions.Providers/applicationRegistrations"
            ResourceGroupName = $ResourceGroupName
            ResourceName      = '{0}.{1}' -f $xmlIdentityApplication.Name, $xmlIdentityApplication.DisplayName
            Location          = $Location
            Properties        = @{
                "objectId"               = $applicationData.ApplicationInfo.objectId
                "appId"                  = $applicationData.ApplicationInfo.appId
                "oauth2PermissionGrants" = $oauth2PermissionGrants
                "directoryRoles"         = @()
                "tags"                   = @()
            }
        }

        # Advertise 'ReadDirectoryData' workaround for applications which require this permission of type 'Role'
        if ($xmlIdentityApplication.AADPermissions.ApplicationPermission.Name -icontains 'ReadDirectoryData') {
            $params.Properties.directoryRoles = @('Directory Readers')
>>>>>>> 495da3d4
        }
        $directoryTenant = New-AzureRmResource @params -Force -Verbose -ErrorAction Stop
        Write-Verbose -Message "Directory Tenant onboarded: $(ConvertTo-Json $directoryTenant)" -Verbose
    }
}

Export-ModuleMember -Function 'Publish-AzsApplicationsToARM' 

<#
.Synopsis
Consents to the given Azure Stack instance within the callers's Azure Directory Tenant.
.DESCRIPTION
Consents to the given Azure Stack instance within the callers's Azure Directory Tenant. This is needed to propagate Azure Stack applications into the user's directory tenant. 
.EXAMPLE
$tenantARMEndpoint = "https://management.local.azurestack.external"
$myDirectoryTenantName = "<guestDirectoryTenant>.onmicrosoft.com"

Register-AzsWithMyDirectoryTenant -TenantResourceManagerEndpoint $tenantARMEndpoint `
    -DirectoryTenantName $myDirectoryTenantName -Verbose -Debug
#>

function Register-AzsWithMyDirectoryTenant {
    [CmdletBinding()]
    param
    (
        # The endpoint of the Azure Stack Resource Manager service.
        [Parameter(Mandatory = $true)]
        [ValidateNotNull()]
        [ValidateScript( {$_.Scheme -eq [System.Uri]::UriSchemeHttps})]
        [uri] $TenantResourceManagerEndpoint,

        # The name of the directory tenant being onboarded.
        [Parameter(Mandatory = $true)]
        [ValidateNotNullOrEmpty()]
        [string] $DirectoryTenantName,

        # Optional: The identifier (GUID) of the Resource Manager application. Pass this parameter to skip the need to complete the guest signup flow via the portal.
        [Parameter(Mandatory=$false)]
        [ValidateNotNullOrEmpty()]
        [string] $ResourceManagerApplicationId,

        # Optional: A credential used to authenticate with Azure Stack. Must support a non-interactive authentication flow. If not provided, the script will prompt for user credentials.
        [Parameter()]
        [ValidateNotNull()]
        [pscredential] $AutomationCredential = $null
    )

    $ErrorActionPreference = 'Stop'
    $VerbosePreference = 'Continue'

    # Install-Module AzureRm -RequiredVersion '1.2.8'
    Import-Module 'AzureRm.Profile' -Force -Verbose:$false 4> $null
    Import-Module "$PSScriptRoot\GraphAPI\GraphAPI.psm1" -Force -Verbose:$false 4> $null

    # Initialize the Azure PowerShell module to communicate with the Azure Resource Manager corresponding to their home Graph Service. Will prompt user for credentials.
<<<<<<< HEAD
    $azureStackEnvironment = Initialize-AzureRmEnvironment -EnvironmentName 'AzureStack' -ResourceManagerEndpoint $TenantResourceManagerEndpoint -DirectoryTenantName $DirectoryTenantName
    $azureEnvironment = Resolve-AzureEnvironment $azureStackEnvironment
    $refreshToken = Get-AzureRmUserRefreshToken -azureEnvironment $azureEnvironment -directoryTenantId $azureStackEnvironment.AdTenant -AutomationCredential $AutomationCredential
=======
    $azureStackEnvironment = InitializeAzsEnvironment -EnvironmentName 'AzureStack' -ResourceManagerEndpoint $TenantResourceManagerEndpoint -DirectoryTenantName $DirectoryTenantName
    $azureEnvironment = ResolveAzsEnvironment $azureStackEnvironment
    $refreshToken = GetAzsUserRefreshToken $azureEnvironment $azureStackEnvironment.AdTenant
>>>>>>> 495da3d4

    # Initialize the Graph PowerShell module to communicate with the correct graph service
    $graphEnvironment = ResolveGraphEnvironment $azureEnvironment
    Initialize-GraphEnvironment -Environment $graphEnvironment -DirectoryTenantId $DirectoryTenantName -RefreshToken $refreshToken

    # Initialize the service principal for the Azure Stack Resource Manager application (allows us to acquire a token to ARM). If not specified, the sign-up flow must be completed via the Azure Stack portal first.
    if ($ResourceManagerApplicationId)
    {
        $resourceManagerServicePrincipal = Initialize-GraphApplicationServicePrincipal -ApplicationId $ResourceManagerApplicationId
    }

    # Authorize the Azure Powershell module to act as a client to call the Azure Stack Resource Manager in the onboarding directory tenant
    Initialize-GraphOAuth2PermissionGrant -ClientApplicationId (Get-GraphEnvironmentInfo).Applications.PowerShell.Id -ResourceApplicationIdentifierUri $azureStackEnvironment.ActiveDirectoryServiceEndpointResourceId
    Write-Host "Delaying for 15 seconds to allow the permission for Azure PowerShell to be initialized..."
    Start-Sleep -Seconds 15

    # Authorize the Azure Powershell module to act as a client to call the Azure Stack Resource Manager in the onboarded tenant
    Initialize-GraphOAuth2PermissionGrant -ClientApplicationId (Get-GraphEnvironmentInfo).Applications.PowerShell.Id -ResourceApplicationIdentifierUri $azureStackEnvironment.ActiveDirectoryServiceEndpointResourceId

    # Call Azure Stack Resource Manager to retrieve the list of registered applications which need to be initialized in the onboarding directory tenant
    $armAccessToken = (Get-GraphToken -Resource $azureStackEnvironment.ActiveDirectoryServiceEndpointResourceId -UseEnvironmentData).access_token
    $applicationRegistrationParams = @{
        Method  = [Microsoft.PowerShell.Commands.WebRequestMethod]::Get
        Headers = @{ Authorization = "Bearer $armAccessToken" }
        Uri     = "$($TenantResourceManagerEndpoint.ToString().TrimEnd('/'))/applicationRegistrations?api-version=2014-04-01-preview"
    }
    $applicationRegistrations = Invoke-RestMethod @applicationRegistrationParams | Select-Object -ExpandProperty value

<<<<<<< HEAD
    # Identify which permissions have already been granted to each registered application and which additional permissions need consent
    $permissions = @()
    foreach ($applicationRegistration in $applicationRegistrations)
    {
        # Initialize the service principal for the registered application
        $applicationServicePrincipal = Initialize-GraphApplicationServicePrincipal -ApplicationId $applicationRegistration.appId

        # Initialize the necessary tags for the registered application
        if ($applicationRegistration.tags)
        {
            Update-GraphApplicationServicePrincipalTags -ApplicationId $applicationRegistration.appId -Tags $applicationRegistration.tags
        }

        # Lookup the permission consent status for the application permissions (either to or from) that the registered application requires
        foreach($appRoleAssignment in $applicationRegistration.appRoleAssignments)
        {
            $params = @{
                ClientApplicationId   = $appRoleAssignment.client
                ResourceApplicationId = $appRoleAssignment.resource
                PermissionType        = 'Application'
                PermissionId          = $appRoleAssignment.roleId
=======
    # Initialize each registered application in the onboarding directory tenant
    foreach ($applicationRegistration in $applicationRegistrations) {
        # Initialize the service principal for the registered application, updating any tags as necessary
        $null = Initialize-GraphApplicationServicePrincipal -ApplicationId $applicationRegistration.appId
        if ($applicationRegistration.tags) {
            Update-GraphApplicationServicePrincipalTag -ApplicationId $applicationRegistration.appId -Tags $applicationRegistration.tags
        }

        # Initialize the necessary oauth2PermissionGrants for the registered application
        foreach ($oauth2PermissionGrant in $applicationRegistration.oauth2PermissionGrants) {
            $oauth2PermissionGrantParams = @{
                ClientApplicationId   = $oauth2PermissionGrant.client
                ResourceApplicationId = $oauth2PermissionGrant.resource
                Scope                 = $oauth2PermissionGrant.scope
>>>>>>> 495da3d4
            }
            $permissions += New-GraphPermissionDescription @params -LookupConsentStatus
        }

        # Lookup the permission consent status for the delegated permissions (either to or from) that the registered application requires
        foreach($oauth2PermissionGrant in $applicationRegistration.oauth2PermissionGrants)
        {
            $resourceApplicationServicePrincipal = Initialize-GraphApplicationServicePrincipal -ApplicationId $oauth2PermissionGrant.resource
            foreach ($scope in $oauth2PermissionGrant.scope.Split(' '))
            {
                $params = @{
                    ClientApplicationId                 = $oauth2PermissionGrant.client
                    ResourceApplicationServicePrincipal = $resourceApplicationServicePrincipal
                    PermissionType                      = 'Delegated'
                    PermissionId                        = ($resourceApplicationServicePrincipal.oauth2Permissions | Where value -EQ $scope).id
                }
                $permissions += New-GraphPermissionDescription @params -LookupConsentStatus
            }
        }
    }
<<<<<<< HEAD

    # Show the user a display of the required permissions
    $permissions | Show-GraphApplicationPermissionDescriptions

    if ($permissions | Where isConsented -EQ $false | Select -First 1)
    {
        # Grant the required permissions to the corresponding applications
        $permissions | Where isConsented -EQ $false | Grant-GraphApplicationPermission
    }

    Write-Host "`r`nAll permissions required for registered Azure Stack applications or scenarios have been granted!" -ForegroundColor Green
}

Export-ModuleMember -Function @(
    "Register-AzureStackWithMyDirectoryTenant",
    "Register-GuestDirectoryTenantToAzureStack",
    "Get-DirectoryTenantIdentifier",
    "New-ADGraphServicePrincipal"
)
=======
}

Export-ModuleMember -Function 'Register-AzsWithMyDirectoryTenant' 

# Helper Functions

function InitializeAzsEnvironment([string]$EnvironmentName, [string] $ResourceManagerEndpoint, [string] $DirectoryTenantName) {
    $endpoints = Invoke-RestMethod -Method Get -Uri "$($ResourceManagerEndpoint.ToString().TrimEnd('/'))/metadata/endpoints?api-version=2015-01-01" -Verbose
    Write-Verbose -Message "Endpoints: $(ConvertTo-Json $endpoints)" -Verbose

    # resolve the directory tenant ID from the name
    $directoryTenantId = (New-Object uri(Invoke-RestMethod "$($endpoints.authentication.loginEndpoint.TrimEnd('/'))/$DirectoryTenantName/.well-known/openid-configuration").token_endpoint).AbsolutePath.Split('/')[1]

    $azureEnvironmentParams = @{
        Name                                     = $EnvironmentName
        ActiveDirectoryEndpoint                  = $endpoints.authentication.loginEndpoint.TrimEnd('/') + "/"
        ActiveDirectoryServiceEndpointResourceId = $endpoints.authentication.audiences[0]
        AdTenant                                 = $directoryTenantId
        ResourceManagerEndpoint                  = $ResourceManagerEndpoint
        GalleryEndpoint                          = $endpoints.galleryEndpoint
        GraphEndpoint                            = $endpoints.graphEndpoint
        GraphAudience                            = $endpoints.graphEndpoint
    }

    Remove-AzureRmEnvironment -Name $EnvironmentName -Force -ErrorAction Ignore | Out-Null
    $azureEnvironment = Add-AzureRmEnvironment @azureEnvironmentParams
    $azureEnvironment = Get-AzureRmEnvironment -Name $EnvironmentName
    
    return $azureEnvironment
}

function ResolveAzsEnvironment([Microsoft.Azure.Commands.Profile.Models.PSAzureEnvironment]$azureStackEnvironment) {
    $azureEnvironment = Get-AzureRmEnvironment |
        Where-Object GraphEndpointResourceId -EQ $azureStackEnvironment.GraphEndpointResourceId |
        Where-Object Name -In @('AzureCloud', 'AzureChinaCloud', 'AzureUSGovernment', 'AzureGermanCloud')

    # Differentiate between AzureCloud and AzureUSGovernment
    if ($azureEnvironment.Count -ge 2) {
        $name = if ($azureStackEnvironment.ActiveDirectoryAuthority -eq 'https://login-us.microsoftonline.com/') { 'AzureUSGovernment' } else { 'AzureCloud' }
        $azureEnvironment = $azureEnvironment | Where-Object Name -EQ $name
    }

    return $azureEnvironment
}

function InitializeAzsUserAccount([Microsoft.Azure.Commands.Profile.Models.PSAzureEnvironment]$azureEnvironment, [string] $SubscriptionName, [string] $SubscriptionId) {
    # Prompts the user for interactive login flow
    $azureAccount = Add-AzureRmAccount -EnvironmentName $azureEnvironment.Name -TenantId $azureEnvironment.AdTenant
    
    if ($SubscriptionName) {
        Select-AzureRmSubscription -SubscriptionName $SubscriptionName | Out-Null
    }
    elseif ($SubscriptionId) {
        Select-AzureRmSubscription -SubscriptionId $SubscriptionId  | Out-Null
    }

    return $azureAccount
}

function GetIdentityApplicationData {
    # Import and read application data
    Write-Verbose "Loading identity application data..."
    $xmlData = [xml](Get-ChildItem -Path C:\EceStore -Recurse -Force -File | Sort-Object Length | Select-Object -Last 1 | Get-Content | Out-String)
    $xmlIdentityApplications = $xmlData.SelectNodes('//IdentityApplication')

    return $xmlIdentityApplications
}

function ResolveGraphEnvironment([Microsoft.Azure.Commands.Profile.Models.PSAzureEnvironment]$azureEnvironment) {
    $graphEnvironment = switch ($azureEnvironment.ActiveDirectoryAuthority) {
        'https://login.microsoftonline.com/' { 'AzureCloud'        }
        'https://login.chinacloudapi.cn/' { 'AzureChinaCloud'   }
        'https://login-us.microsoftonline.com/' { 'AzureUSGovernment' }
        'https://login.microsoftonline.de/' { 'AzureGermanCloud'  }

        Default { throw "Unsupported graph resource identifier: $_" }
    }

    return $graphEnvironment
}

function GetAzsUserRefreshToken([Microsoft.Azure.Commands.Profile.Models.PSAzureEnvironment]$azureEnvironment, [string]$directoryTenantId) {
    # Prompts the user for interactive login flow
    $azureAccount = Add-AzureRmAccount -EnvironmentName $azureEnvironment.Name -TenantId $directoryTenantId

    # Retrieve the refresh token
    $tokens = [Microsoft.IdentityModel.Clients.ActiveDirectory.TokenCache]::DefaultShared.ReadItems()
    $refreshToken = $tokens |
        Where-Object Resource -EQ $azureEnvironment.ActiveDirectoryServiceEndpointResourceId |
        Where-Object IsMultipleResourceRefreshToken -EQ $true |
        Where-Object DisplayableId -EQ $azureAccount.Context.Account.Id |
        Select-Object -ExpandProperty RefreshToken |
        ConvertTo-SecureString -AsPlainText -Force

    return $refreshToken
}
>>>>>>> 495da3d4
<|MERGE_RESOLUTION|>--- conflicted
+++ resolved
@@ -120,7 +120,6 @@
     return $output
 }
 
-<<<<<<< HEAD
 # Helper Functions
 
 function Initialize-AzureRmEnvironment([string]$EnvironmentName, [string] $ResourceManagerEndpoint, [string] $DirectoryTenantName) {
@@ -230,9 +229,6 @@
 
     return $refreshToken
 }
-=======
-Export-ModuleMember -Function 'New-AzsAdGraphServicePrincipal' 
->>>>>>> 495da3d4
 
 # Exposed Functions
 
@@ -272,71 +268,7 @@
         # The location of your Azure Stack deployment.
         [Parameter(Mandatory=$true)]
         [ValidateNotNullOrEmpty()]
-<<<<<<< HEAD
         [string] $Location,
-=======
-        [string] $ResourceGroupName = 'system',
-
-        [Parameter()]
-        [ValidateNotNullOrEmpty()]
-        [string] $Location = 'local'
-    )
-    $ErrorActionPreference = 'Stop'
-    $VerbosePreference = 'Continue'
-
-    # Install-Module AzureRm -RequiredVersion '1.2.8'
-    Import-Module 'AzureRm.Profile' -Force -Verbose:$false 4> $null
-
-    # Initialize the Azure PowerShell module to communicate with Azure Stack. Will prompt user for credentials.
-    $azureEnvironment = InitializeAzsEnvironment -EnvironmentName 'AzureStackAdmin' -ResourceManagerEndpoint $AdminResourceManagerEndpoint -DirectoryTenantName $DirectoryTenantName
-    $null = InitializeAzsUserAccount -azureEnvironment $azureEnvironment -SubscriptionName $SubscriptionName -SubscriptionId $SubscriptionId
-
-    # resolve the guest directory tenant ID from the name
-    $guestDirectoryTenantId = (New-Object uri(Invoke-RestMethod "$($azureEnvironment.ActiveDirectoryAuthority.TrimEnd('/'))/$GuestDirectoryTenantName/.well-known/openid-configuration").token_endpoint).AbsolutePath.Split('/')[1]
-
-    # Add (or update) the new directory tenant to the Azure Stack deployment
-    $params = @{
-        ApiVersion        = '2015-11-01' # needed if using "latest" / later version of Azure Powershell
-        ResourceType      = "Microsoft.Subscriptions.Admin/directoryTenants"
-        ResourceGroupName = $ResourceGroupName
-        ResourceName      = $GuestDirectoryTenantName
-        Location          = $Location
-        Properties        = @{ tenantId = $guestDirectoryTenantId }
-    }
-    $directoryTenant = New-AzureRmResource @params -Force -Verbose -ErrorAction Stop
-    Write-Verbose -Message "Directory Tenant onboarded: $(ConvertTo-Json $directoryTenant)" -Verbose
-}
-
-Export-ModuleMember -Function 'Register-AzsGuestDirectoryTenant' 
-
-<#
-    .Synopsis
-    Publishes the list of applications to the Azure Stack ARM. 
-    .DESCRIPTION
-        
-    .EXAMPLE
-    $adminARMEndpoint = "https://adminmanagement.local.azurestack.external"
-    $azureStackDirectoryTenant = "<homeDirectoryTenant>.onmicrosoft.com"
-    $guestDirectoryTenantToBeOnboarded = "<guestDirectoryTenant>.onmicrosoft.com"
-
-    Publish-AzsApplicationsToARM -AdminResourceManagerEndpoint $adminARMEndpoint -DirectoryTenantName $azureStackDirectoryTenant    
-#>
-
-function Publish-AzsApplicationsToARM {
-    [CmdletBinding()]
-    param
-    (
-        # The endpoint of the Azure Stack Resource Manager service.
-        [Parameter(Mandatory = $true)]
-        [ValidateNotNull()]
-        [ValidateScript( {$_.Scheme -eq [System.Uri]::UriSchemeHttps})]
-        [uri] $AdminResourceManagerEndpoint,
-
-        # The name of the home Directory Tenant in which the Azure Stack Administrator subscription resides.
-        [Parameter(Mandatory = $true)]
-        [ValidateNotNullOrEmpty()]
-        [string] $DirectoryTenantName,
->>>>>>> 495da3d4
 
         # The identifier of the Administrator Subscription. If not specified, the script will attempt to use the set default subscription.
         [ValidateNotNull()]
@@ -362,7 +294,6 @@
     Import-Module 'AzureRm.Profile' -Force -Verbose:$false 4> $null
 
     # Initialize the Azure PowerShell module to communicate with Azure Stack. Will prompt user for credentials.
-<<<<<<< HEAD
     $azureEnvironment = Initialize-AzureRmEnvironment -EnvironmentName 'AzureStackAdmin' -ResourceManagerEndpoint $AdminResourceManagerEndpoint -DirectoryTenantName $DirectoryTenantName
     $azureAccount = Initialize-AzureRmUserAccount -azureEnvironment $azureEnvironment -SubscriptionName $SubscriptionName -SubscriptionId $SubscriptionId -AutomationCredential $AutomationCredential
 
@@ -370,61 +301,15 @@
     {
         # Resolve the guest directory tenant ID from the name
         $directoryTenantId = (New-Object uri(Invoke-RestMethod "$($azureEnvironment.ActiveDirectoryAuthority.TrimEnd('/'))/$directoryTenantName/.well-known/openid-configuration").token_endpoint).AbsolutePath.Split('/')[1]
-=======
-    $azureEnvironment = InitializeAzsEnvironment -EnvironmentName 'AzureStackAdmin' -ResourceManagerEndpoint $AdminResourceManagerEndpoint -DirectoryTenantName $DirectoryTenantName   
-    $null = InitializeAzsUserAccount -azureEnvironment $azureEnvironment -SubscriptionName $SubscriptionName -SubscriptionId $SubscriptionId
-
-    # Register each identity application for future onboarding.
-    $xmlIdentityApplications = GetIdentityApplicationData
-    foreach ($xmlIdentityApplication in $xmlIdentityApplications) {
-        $applicationData = Get-Content -Path ($xmlIdentityApplication.ConfigPath.Replace('{Infrastructure}', $InfrastructureSharePath)) | Out-String | ConvertFrom-Json
-
-        # Note - 'Admin' applications do not need to be registered for replication into a new directory tenant
-        if ($xmlIdentityApplication.Name.StartsWith('Admin', [System.StringComparison]::OrdinalIgnoreCase)) {
-            Write-Warning "Skipping registration of Admin application: $('{0}.{1}' -f $xmlIdentityApplication.Name, $xmlIdentityApplication.DisplayName)"
-            continue
-        }
-
-        # Advertise any necessary OAuth2PermissionGrants for the application
-        $oauth2PermissionGrants = @()
-        foreach ($applicationFriendlyName in $xmlIdentityApplication.OAuth2PermissionGrants.FirstPartyApplication.FriendlyName) {
-            $oauth2PermissionGrants += [pscustomobject]@{
-                Resource    = $applicationData.ApplicationInfo.appId
-                Client      = $applicationData.GraphInfo.Applications."$applicationFriendlyName".Id
-                ConsentType = 'AllPrincipals'
-                Scope       = 'user_impersonation'
-            }
-        }
->>>>>>> 495da3d4
 
         # Add (or update) the new directory tenant to the Azure Stack deployment
         $params = @{
-<<<<<<< HEAD
             ApiVersion        = '2015-11-01'
             ResourceType      = "Microsoft.Subscriptions.Admin/directoryTenants"
             ResourceGroupName = $ResourceGroupName
             ResourceName      = $directoryTenantName
             Location          = $Location
             Properties        = @{ tenantId = $directoryTenantId }
-=======
-            ApiVersion        = '2015-11-01' # needed if using "latest" / later version of Azure Powershell
-            ResourceType      = "Microsoft.Subscriptions.Providers/applicationRegistrations"
-            ResourceGroupName = $ResourceGroupName
-            ResourceName      = '{0}.{1}' -f $xmlIdentityApplication.Name, $xmlIdentityApplication.DisplayName
-            Location          = $Location
-            Properties        = @{
-                "objectId"               = $applicationData.ApplicationInfo.objectId
-                "appId"                  = $applicationData.ApplicationInfo.appId
-                "oauth2PermissionGrants" = $oauth2PermissionGrants
-                "directoryRoles"         = @()
-                "tags"                   = @()
-            }
-        }
-
-        # Advertise 'ReadDirectoryData' workaround for applications which require this permission of type 'Role'
-        if ($xmlIdentityApplication.AADPermissions.ApplicationPermission.Name -icontains 'ReadDirectoryData') {
-            $params.Properties.directoryRoles = @('Directory Readers')
->>>>>>> 495da3d4
         }
         $directoryTenant = New-AzureRmResource @params -Force -Verbose -ErrorAction Stop
         Write-Verbose -Message "Directory Tenant onboarded: $(ConvertTo-Json $directoryTenant)" -Verbose
@@ -480,15 +365,9 @@
     Import-Module "$PSScriptRoot\GraphAPI\GraphAPI.psm1" -Force -Verbose:$false 4> $null
 
     # Initialize the Azure PowerShell module to communicate with the Azure Resource Manager corresponding to their home Graph Service. Will prompt user for credentials.
-<<<<<<< HEAD
     $azureStackEnvironment = Initialize-AzureRmEnvironment -EnvironmentName 'AzureStack' -ResourceManagerEndpoint $TenantResourceManagerEndpoint -DirectoryTenantName $DirectoryTenantName
     $azureEnvironment = Resolve-AzureEnvironment $azureStackEnvironment
     $refreshToken = Get-AzureRmUserRefreshToken -azureEnvironment $azureEnvironment -directoryTenantId $azureStackEnvironment.AdTenant -AutomationCredential $AutomationCredential
-=======
-    $azureStackEnvironment = InitializeAzsEnvironment -EnvironmentName 'AzureStack' -ResourceManagerEndpoint $TenantResourceManagerEndpoint -DirectoryTenantName $DirectoryTenantName
-    $azureEnvironment = ResolveAzsEnvironment $azureStackEnvironment
-    $refreshToken = GetAzsUserRefreshToken $azureEnvironment $azureStackEnvironment.AdTenant
->>>>>>> 495da3d4
 
     # Initialize the Graph PowerShell module to communicate with the correct graph service
     $graphEnvironment = ResolveGraphEnvironment $azureEnvironment
@@ -517,7 +396,6 @@
     }
     $applicationRegistrations = Invoke-RestMethod @applicationRegistrationParams | Select-Object -ExpandProperty value
 
-<<<<<<< HEAD
     # Identify which permissions have already been granted to each registered application and which additional permissions need consent
     $permissions = @()
     foreach ($applicationRegistration in $applicationRegistrations)
@@ -539,22 +417,6 @@
                 ResourceApplicationId = $appRoleAssignment.resource
                 PermissionType        = 'Application'
                 PermissionId          = $appRoleAssignment.roleId
-=======
-    # Initialize each registered application in the onboarding directory tenant
-    foreach ($applicationRegistration in $applicationRegistrations) {
-        # Initialize the service principal for the registered application, updating any tags as necessary
-        $null = Initialize-GraphApplicationServicePrincipal -ApplicationId $applicationRegistration.appId
-        if ($applicationRegistration.tags) {
-            Update-GraphApplicationServicePrincipalTag -ApplicationId $applicationRegistration.appId -Tags $applicationRegistration.tags
-        }
-
-        # Initialize the necessary oauth2PermissionGrants for the registered application
-        foreach ($oauth2PermissionGrant in $applicationRegistration.oauth2PermissionGrants) {
-            $oauth2PermissionGrantParams = @{
-                ClientApplicationId   = $oauth2PermissionGrant.client
-                ResourceApplicationId = $oauth2PermissionGrant.resource
-                Scope                 = $oauth2PermissionGrant.scope
->>>>>>> 495da3d4
             }
             $permissions += New-GraphPermissionDescription @params -LookupConsentStatus
         }
@@ -575,7 +437,6 @@
             }
         }
     }
-<<<<<<< HEAD
 
     # Show the user a display of the required permissions
     $permissions | Show-GraphApplicationPermissionDescriptions
@@ -594,102 +455,4 @@
     "Register-GuestDirectoryTenantToAzureStack",
     "Get-DirectoryTenantIdentifier",
     "New-ADGraphServicePrincipal"
-)
-=======
-}
-
-Export-ModuleMember -Function 'Register-AzsWithMyDirectoryTenant' 
-
-# Helper Functions
-
-function InitializeAzsEnvironment([string]$EnvironmentName, [string] $ResourceManagerEndpoint, [string] $DirectoryTenantName) {
-    $endpoints = Invoke-RestMethod -Method Get -Uri "$($ResourceManagerEndpoint.ToString().TrimEnd('/'))/metadata/endpoints?api-version=2015-01-01" -Verbose
-    Write-Verbose -Message "Endpoints: $(ConvertTo-Json $endpoints)" -Verbose
-
-    # resolve the directory tenant ID from the name
-    $directoryTenantId = (New-Object uri(Invoke-RestMethod "$($endpoints.authentication.loginEndpoint.TrimEnd('/'))/$DirectoryTenantName/.well-known/openid-configuration").token_endpoint).AbsolutePath.Split('/')[1]
-
-    $azureEnvironmentParams = @{
-        Name                                     = $EnvironmentName
-        ActiveDirectoryEndpoint                  = $endpoints.authentication.loginEndpoint.TrimEnd('/') + "/"
-        ActiveDirectoryServiceEndpointResourceId = $endpoints.authentication.audiences[0]
-        AdTenant                                 = $directoryTenantId
-        ResourceManagerEndpoint                  = $ResourceManagerEndpoint
-        GalleryEndpoint                          = $endpoints.galleryEndpoint
-        GraphEndpoint                            = $endpoints.graphEndpoint
-        GraphAudience                            = $endpoints.graphEndpoint
-    }
-
-    Remove-AzureRmEnvironment -Name $EnvironmentName -Force -ErrorAction Ignore | Out-Null
-    $azureEnvironment = Add-AzureRmEnvironment @azureEnvironmentParams
-    $azureEnvironment = Get-AzureRmEnvironment -Name $EnvironmentName
-    
-    return $azureEnvironment
-}
-
-function ResolveAzsEnvironment([Microsoft.Azure.Commands.Profile.Models.PSAzureEnvironment]$azureStackEnvironment) {
-    $azureEnvironment = Get-AzureRmEnvironment |
-        Where-Object GraphEndpointResourceId -EQ $azureStackEnvironment.GraphEndpointResourceId |
-        Where-Object Name -In @('AzureCloud', 'AzureChinaCloud', 'AzureUSGovernment', 'AzureGermanCloud')
-
-    # Differentiate between AzureCloud and AzureUSGovernment
-    if ($azureEnvironment.Count -ge 2) {
-        $name = if ($azureStackEnvironment.ActiveDirectoryAuthority -eq 'https://login-us.microsoftonline.com/') { 'AzureUSGovernment' } else { 'AzureCloud' }
-        $azureEnvironment = $azureEnvironment | Where-Object Name -EQ $name
-    }
-
-    return $azureEnvironment
-}
-
-function InitializeAzsUserAccount([Microsoft.Azure.Commands.Profile.Models.PSAzureEnvironment]$azureEnvironment, [string] $SubscriptionName, [string] $SubscriptionId) {
-    # Prompts the user for interactive login flow
-    $azureAccount = Add-AzureRmAccount -EnvironmentName $azureEnvironment.Name -TenantId $azureEnvironment.AdTenant
-    
-    if ($SubscriptionName) {
-        Select-AzureRmSubscription -SubscriptionName $SubscriptionName | Out-Null
-    }
-    elseif ($SubscriptionId) {
-        Select-AzureRmSubscription -SubscriptionId $SubscriptionId  | Out-Null
-    }
-
-    return $azureAccount
-}
-
-function GetIdentityApplicationData {
-    # Import and read application data
-    Write-Verbose "Loading identity application data..."
-    $xmlData = [xml](Get-ChildItem -Path C:\EceStore -Recurse -Force -File | Sort-Object Length | Select-Object -Last 1 | Get-Content | Out-String)
-    $xmlIdentityApplications = $xmlData.SelectNodes('//IdentityApplication')
-
-    return $xmlIdentityApplications
-}
-
-function ResolveGraphEnvironment([Microsoft.Azure.Commands.Profile.Models.PSAzureEnvironment]$azureEnvironment) {
-    $graphEnvironment = switch ($azureEnvironment.ActiveDirectoryAuthority) {
-        'https://login.microsoftonline.com/' { 'AzureCloud'        }
-        'https://login.chinacloudapi.cn/' { 'AzureChinaCloud'   }
-        'https://login-us.microsoftonline.com/' { 'AzureUSGovernment' }
-        'https://login.microsoftonline.de/' { 'AzureGermanCloud'  }
-
-        Default { throw "Unsupported graph resource identifier: $_" }
-    }
-
-    return $graphEnvironment
-}
-
-function GetAzsUserRefreshToken([Microsoft.Azure.Commands.Profile.Models.PSAzureEnvironment]$azureEnvironment, [string]$directoryTenantId) {
-    # Prompts the user for interactive login flow
-    $azureAccount = Add-AzureRmAccount -EnvironmentName $azureEnvironment.Name -TenantId $directoryTenantId
-
-    # Retrieve the refresh token
-    $tokens = [Microsoft.IdentityModel.Clients.ActiveDirectory.TokenCache]::DefaultShared.ReadItems()
-    $refreshToken = $tokens |
-        Where-Object Resource -EQ $azureEnvironment.ActiveDirectoryServiceEndpointResourceId |
-        Where-Object IsMultipleResourceRefreshToken -EQ $true |
-        Where-Object DisplayableId -EQ $azureAccount.Context.Account.Id |
-        Select-Object -ExpandProperty RefreshToken |
-        ConvertTo-SecureString -AsPlainText -Force
-
-    return $refreshToken
-}
->>>>>>> 495da3d4
+)