# Copyright (c) Microsoft Corporation. All rights reserved.
# See LICENSE.txt in the project root for license information.

<#

.SYNOPSIS

This script can be used to register Azure Stack POC with Azure. To run this script, you must have a public Azure subscription of any type.
There must also be an account that is an owner or contributor of the subscription. 

.DESCRIPTION

RegisterToAzure runs local scripts to connect your Azure Stack to Azure. After connecting with Azure, you can test marketplace syndication.

The script will follow four steps:
Configure bridge identity: configures Azure Stack so that it can call to Azure via your Azure subscription
Get registration request: get Azure Stack environment information to create a registration for this azure stack in azure
Register with Azure: uses Azure powershell to create an "Azure Stack Registration" resource on your Azure subscription
Activate Azure Stack: final step in connecting Azure Stack to be able to call out to Azure

.PARAMETER azureSubscriptionId


Azure subscription ID that you want to register your Azure Stack with. This parameter is mandatory.

.PARAMETER azureDirectoryTenantName

Name of your AAD Tenant which your Azure subscription is a part of. This parameter is mandatory.

.PARAMETER azureAccountId

Username for an owner/contributor of the azure subscription. This user must not be an MSA or 2FA account. This parameter is mandatory.

.PARAMETER azureCredential

Powershell object that contains credential information such as user name and password. If not supplied script will request login via gui

.PARAMETER azureEnvironment

Environment name for use in retrieving tenant details and running several of the activation scripts. Defaults to "AzureCloud".

.PARAMETER azureResourceManagerEndpoint

URI used for ActivateBridge.ps1 that refers to the endpoint for Azure Resource Manager. Defaults to "https://management.azure.com"

.EXAMPLE

This script must be run from the Host machine of the POC.
.\RegisterWithAzure.ps1 -azureSubscriptionId "5e0ae55d-0b7a-47a3-afbc-8b372650abd3" -azureDirectoryTenantId "contoso.onmicrosoft.com" -azureAccountId "serviceadmin@contoso.onmicrosoft.com" -azureCredentialPassword "password"


.NOTES
 Ensure that you have an Azure subscription and it is registered for Microsoft.AzureStack namespace in Azure.
 Namespace can be registered with the following command:
 Register-AzureRmResourceProvider -ProviderNamespace 'microsoft.azurestack' 
#>


[CmdletBinding()]
param(
    [Parameter(Mandatory = $false)]
    [PSCredential] $azureCredential,

    [Parameter(Mandatory = $true)]
    [String] $azureAccountId,

    [Parameter(Mandatory = $true)]
    [String] $azureSubscriptionId,

    [Parameter(Mandatory = $true)]
    [String] $azureDirectoryTenantName,

    [Parameter(Mandatory = $false)]
    [String] $azureEnvironment = "AzureCloud",

    [Parameter(Mandatory = $false)]
    [String] $azureResourceManagerEndpoint = "https://management.azure.com",

    [Parameter(Mandatory = $false)]
    [bool] $enableSyndication = $true,

    [Parameter(Mandatory = $false)]
    [Switch] $reportUsage = $false
)

#requires -Module AzureRM.Profile
#requires -Module AzureRM.Resources
#requires -RunAsAdministrator

$ErrorActionPreference = [System.Management.Automation.ActionPreference]::Stop
$VerbosePreference = [System.Management.Automation.ActionPreference]::Continue

Import-Module C:\CloudDeployment\ECEngine\EnterpriseCloudEngine.psd1 -Force
Set-Location  C:\CloudDeployment\Setup\Activation\Bridge

#
# Pre-req: Version check
#

$versionInfo = [xml] (Get-Content -Path C:\CloudDeployment\Configuration\Version\version.xml) 
$minVersion = "1.0.170501.1"
if ($versionInfo.Version -lt $minVersion) {
    Write-Error -Message "Script only applicable for Azure Stack builds $minVersion or later"
}
else {
    Write-Verbose -Message "Running registration on build $($versionInfo.Version)" -Verbose
}

#
# Obtain refresh token for Azure identity
#

Import-Module C:\CloudDeployment\Setup\Common\AzureADConfiguration.psm1 -ErrorAction Stop
$AzureDirectoryTenantId = Get-TenantIdFromName -azureEnvironment $azureEnvironment -tenantName $azureDirectoryTenantName

if (-not $azureCredential) {
    Write-Verbose "Prompt user to enter Azure Credentials to get refresh token"
    $tenantDetails = Get-AzureADTenantDetails -AzureEnvironment $azureEnvironment -AADDirectoryTenantName $azureDirectoryTenantName
}
else {
    Write-Verbose "Using provided Azure Credentials to get refresh token"
    $tenantDetails = Get-AzureADTenantDetails -AzureEnvironment $azureEnvironment -AADDirectoryTenantName $azureDirectoryTenantName -AADAdminCredential $azureCredential
}

$refreshToken = (ConvertTo-SecureString -string $tenantDetails["RefreshToken"] -AsPlainText -Force)

#
# Step 1: Configure Bridge identity
#

Write-Verbose "Calling Configure-BridgeIdentity.ps1"
.\Configure-BridgeIdentity.ps1 -RefreshToken $refreshToken -AzureAccountId $azureAccountId -AzureDirectoryTenantName $azureDirectoryTenantName -AzureEnvironment $azureEnvironment -Verbose
Write-Verbose "Configure Bridge identity completed"

#
# Step 2: Create new registration request
#

$bridgeAppConfigFile = "\\SU1FileServer\SU1_Infrastructure_1\ASResourceProvider\Config\AzureBridge.IdentityApplication.Configuration.json"
$registrationOutputFile = "c:\temp\registration.json"

Write-Verbose "Calling New-RegistrationRequest.ps1"
.\New-RegistrationRequest.ps1 -BridgeAppConfigFile $bridgeAppConfigFile -RegistrationRequestOutputFile $registrationOutputFile -Verbose
Write-Verbose "New registration request completed"

#
# Step 3: Register Azure Stack with Azure
#

New-Item -ItemType Directory -Force -Path "C:\temp"
$registrationRequestFile = "c:\temp\registration.json"
$registrationOutputFile = "c:\temp\registrationOutput.json"

<<<<<<< HEAD
.\Register-AzureStack.ps1 -BillingModel PayAsYouUse -ReportUsage -SubscriptionId $azureSubscriptionId -AzureAdTenantId $AzureDirectoryTenantId `
    -RefreshToken $refreshToken -AzureAccountId $azureAccountId -AzureEnvironmentName $azureEnvironment -RegistrationRequestFile $registrationRequestFile `
    -RegistrationOutputFile $registrationOutputFile -Location "westcentralus" -Verbose
Write-Verbose "Register Azure Stack with Azure completed"
=======
$timestamp = [DateTime]::Now.ToString("yyyyMMdd-HHmmss")
$logPath = (New-Item -Path "$env:SystemDrive\CloudDeployment\Logs\" -ItemType Directory -Force).FullName
$logFile = Join-Path -Path $logPath -ChildPath "Register-AzureStack.${timestamp}.txt"
try { Start-Transcript -Path $logFile -Force | Out-String | Write-Verbose -Verbose } catch { Write-Warning -Message $_.Exception.Message }

    Write-Verbose "Calling Register-AzureStack.ps1"
    .\Register-AzureStack.ps1 -BillingModel PayAsYouUse -EnableSyndication -ReportUsage -SubscriptionId $azureSubscriptionId -AzureAdTenantId $AzureDirectoryTenantId `
                                -RefreshToken $refreshToken -AzureAccountId $azureAccountId -AzureEnvironmentName $azureEnvironment -RegistrationRequestFile $registrationRequestFile `
                                -RegistrationOutputFile $registrationOutputFile -Location "westcentralus" -Verbose
    Write-Verbose "Register Azure Stack with Azure completed"

try { Stop-Transcript -Verbose } catch { Write-Warning "$_" }
>>>>>>> 40433a1a

#
# workaround to enable syndication and usage
#

$activationDataFile = "c:\temp\regOutput2.json"
$reg = Get-Content $registrationOutputFile | ConvertFrom-Json

$newProps = @{
    ObjectId          = $reg.properties.ObjectId
    ProvisioningState = $reg.properties.provisioningState
    enablesyndication = $enableSyndication
    reportusage       = $reportUsage
}

$reg.properties = $newProps
$reg | ConvertTo-Json -Depth 4 | Out-File -FilePath $activationDataFile

Write-Verbose "Activation file is at : $activationDataFile"

#
# Step 4: Activate Azure Stack
#
$regResponse = Get-Content -path  $activationDataFile
$bytes = [System.Text.Encoding]::UTF8.GetBytes($regResponse)
$activationCode = [Convert]::ToBase64String($bytes)

try {
    .\Activate-Bridge.ps1 -activationCode $activationCode -AzureResourceManagerEndpoint $azureResourceManagerEndpoint -Verbose
}
catch {
    $exceptionMessage = $_.Exception.Message

<<<<<<< HEAD
    if ($exceptionMessage.Contains("Application is currently being upgraded")) {
        Write-Warning "Activate-Bridge: Known issue with redundant service fabric upgrade call" 
    }
    else {
=======
    if($exceptionMessage.Contains("Application is currently being upgraded"))
    {
        Write-Warning "Activate-Bridge: Known issue with redundant service fabric upgrade call" 
    }
    else
    {
>>>>>>> 40433a1a
        Write-Error -Message "Activate-Bridge: Error : $($_.Exception)"
    }
}

Write-Verbose "Azure Stack activation completed"<|MERGE_RESOLUTION|>--- conflicted
+++ resolved
@@ -151,12 +151,6 @@
 $registrationRequestFile = "c:\temp\registration.json"
 $registrationOutputFile = "c:\temp\registrationOutput.json"
 
-<<<<<<< HEAD
-.\Register-AzureStack.ps1 -BillingModel PayAsYouUse -ReportUsage -SubscriptionId $azureSubscriptionId -AzureAdTenantId $AzureDirectoryTenantId `
-    -RefreshToken $refreshToken -AzureAccountId $azureAccountId -AzureEnvironmentName $azureEnvironment -RegistrationRequestFile $registrationRequestFile `
-    -RegistrationOutputFile $registrationOutputFile -Location "westcentralus" -Verbose
-Write-Verbose "Register Azure Stack with Azure completed"
-=======
 $timestamp = [DateTime]::Now.ToString("yyyyMMdd-HHmmss")
 $logPath = (New-Item -Path "$env:SystemDrive\CloudDeployment\Logs\" -ItemType Directory -Force).FullName
 $logFile = Join-Path -Path $logPath -ChildPath "Register-AzureStack.${timestamp}.txt"
@@ -169,7 +163,6 @@
     Write-Verbose "Register Azure Stack with Azure completed"
 
 try { Stop-Transcript -Verbose } catch { Write-Warning "$_" }
->>>>>>> 40433a1a
 
 #
 # workaround to enable syndication and usage
@@ -203,19 +196,12 @@
 catch {
     $exceptionMessage = $_.Exception.Message
 
-<<<<<<< HEAD
-    if ($exceptionMessage.Contains("Application is currently being upgraded")) {
-        Write-Warning "Activate-Bridge: Known issue with redundant service fabric upgrade call" 
-    }
-    else {
-=======
     if($exceptionMessage.Contains("Application is currently being upgraded"))
     {
         Write-Warning "Activate-Bridge: Known issue with redundant service fabric upgrade call" 
     }
     else
     {
->>>>>>> 40433a1a
         Write-Error -Message "Activate-Bridge: Error : $($_.Exception)"
     }
 }
