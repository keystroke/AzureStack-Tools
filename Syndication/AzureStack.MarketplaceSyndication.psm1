﻿# Copyright (c) Microsoft Corporation. All rights reserved.
# See LICENSE.txt in the project root for license information.

<#
    .SYNOPSIS
    List all Azure Marketplace Items available for syndication and allows to download them
    Requires an Azure Stack System to be registered for the subscription used to login
#>

function Export-AzSOfflineMarketplaceItem {
    [CmdletBinding(DefaultParameterSetName = 'SyncOfflineAzsMarketplaceItem')]

    Param(
        [Parameter(Mandatory = $false, ParameterSetName = 'SyncOfflineAzsMarketplaceItem')]
        [ValidateNotNullorEmpty()]
        [String] $cloud = "AzureCloud",

        [Parameter(Mandatory = $false, ParameterSetName = 'SyncOfflineAzsMarketplaceItem')]
        [ValidateNotNullorEmpty()]
        [String] $resourceGroup = "azurestack",

        [Parameter(Mandatory = $false, ParameterSetName = 'SyncOfflineAzsMarketplaceItem')]
        [ValidateRange(1, 128)]
        [Int] $AzCopyDownloadThreads,

        [Parameter(Mandatory = $true, ParameterSetName = 'SyncOfflineAzsMarketplaceItem')]
        [ValidateNotNullorEmpty()]
        [String] $destination,

        [Parameter(Mandatory = $false, ParameterSetName = 'SyncOfflineAzsMarketplaceItem')]
        [ValidateNotNullorEmpty()]
        [String] $azCopyPath
    )

    # in case it is relative path
    $destination = Resolve-Path -Path $destination

    $azureContext = Get-AzureRmContext
    $azureTenantID = $azureContext.Tenant.TenantId
    $azureSubscriptionID = $azureContext.Subscription.Id

    $azureEnvironment = Get-AzureRmEnvironment -Name $cloud

    $resources = Get-AzureRmResource -ResourceGroupName $resourceGroup -ResourceType Microsoft.AzureStack/registrations
    $resource = $resources.resourcename
    # workaround for a breaking change from moving from profile version 2017-03-09-profile to 2018-03-01-hybrid
    # the output model of Get-AzureRmResource has changed between these versions
    # in future this code path can be changed to simply with  (Get-AzureRMResource -Name "AzureStack*").Name
    if($resource -eq $null)
    {
        $resource = $resources.Name
    }
    $registrations = $resource
    if ($registrations.count -gt 1) {
        $registration = $registrations[0]
    } else {
        $registration = $registrations
    }

    # Retrieve the access token
    $tokens = [Microsoft.Azure.Commands.Common.Authentication.AzureSession]::Instance.TokenCache.ReadItems()
    $token = $tokens |Where Resource -EQ $azureEnvironment.ActiveDirectoryServiceEndpointResourceId |Where DisplayableId -EQ $azureContext.Account.id |Where TenantID -EQ $azureTenantID |Sort ExpiresOn |Select -Last 1
    
    $productsUri = "$($azureEnvironment.ResourceManagerUrl.ToString().TrimEnd('/'))/subscriptions/$($azureSubscriptionID.ToString())/resourceGroups/$resourceGroup/providers/Microsoft.AzureStack/registrations/$($registration.ToString())/products?api-version=2016-01-01"
    $headers = @{ 'authorization' = "Bearer $($token.AccessToken)"}
    $products = (Invoke-RestMethod -Method GET -Uri $productsUri -Headers $headers -TimeoutSec 180).value

    $displayKind = @{
        "virtualMachine" = "Virtual Machine"
        "virtualMachineExtension" = "Virtual Machine Extension"
        "Solution" = "Solution"
        "resourceProvider" = "Resource Provider"
    }
    $marketitems = foreach ($product in $products) {
        if(!$displayKind.contains($product.properties.productKind))
        {
            throw "Unknown product kind '$_'"
        }
        $displayType = $displayKind[$product.properties.productKind]

        Write-output ([pscustomobject]@{
            Id          = $product.name.Split('/')[-1]
            Type        = $displayType
            Name        = $product.properties.displayName
            Description = $product.properties.description
            Publisher   = $product.properties.publisherDisplayName
            Version     = $product.properties.productProperties.version
            Size        = Get-SizeDisplayString -size $product.properties.payloadLength
        })
    }

    $marketitems|Out-GridView -Title 'Azure Marketplace Items' -PassThru|foreach {
        if ($PSBoundParameters.ContainsKey('azCopyDownloadThreads')) {
            Get-Dependency -productid $_.id -resourceGroup $resourceGroup -azureEnvironment $azureEnvironment -azureSubscriptionID $azureSubscriptionID -registration $registration -token $token -destination $destination -AzCopyDownloadThreads $azCopyDownloadThreads -azCopyPath $azCopyPath
        } else {
            Get-Dependency -productid $_.id -resourceGroup $resourceGroup -azureEnvironment $azureEnvironment -azureSubscriptionID $azureSubscriptionID -registration $registration -token $token -destination $destination -azCopyPath $azCopyPath
        }
    }
}

function Get-Dependency {
    param (
        [parameter(mandatory = $true)]
        [String] $productid,

        [parameter(mandatory = $true)]
        [String] $resourceGroup,

        [parameter(mandatory = $true)]
        [Object] $azureEnvironment,

        [parameter(mandatory = $true)]
        [String] $azureSubscriptionID,

        [parameter(mandatory = $true)]
        [String] $registration,

        [parameter(mandatory = $true)]
        [Object] $token,

        [parameter(mandatory = $true)]
        [String] $destination,

        [parameter(mandatory = $false)]
        [ValidateRange(1, 128)]
        [Int] $azCopyDownloadThreads,

        [Parameter(mandatory = $false)]
        [String] $azCopyPath
    )

    $headers = @{ 'authorization' = "Bearer $($token.AccessToken)"}
    $uri = "$($azureEnvironment.ResourceManagerUrl.ToString().TrimEnd('/'))/subscriptions/$($azureSubscriptionID.ToString())/resourceGroups/$resourceGroup/providers/Microsoft.AzureStack/registrations/$registration/products/$productid/listDetails?api-version=2016-01-01"
    $downloadDetails = Invoke-RestMethod -Method POST -Uri $uri -Headers $headers -TimeoutSec 180

    if ($downloadDetails.properties.dependentProducts)
    {
        foreach ($id in $downloadDetails.properties.dependentProducts)
        {
            if ($PSBoundParameters.ContainsKey('azCopyDownloadThreads')) {
                Get-Dependency -productid $id -resourceGroup $resourceGroup -azureEnvironment $azureEnvironment -azureSubscriptionID $azureSubscriptionID -registration $registration -token $token -destination $destination -azCopyDownloadThreads $azCopyDownloadThreads -azCopyPath $azCopyPath
            } else {
                Get-Dependency -productid $id -resourceGroup $resourceGroup -azureEnvironment $azureEnvironment -azureSubscriptionID $azureSubscriptionID -registration $registration -token $token -destination $destination -azCopyPath $azCopyPath
            }
        }
    }

    $productFolder = "$destination\$productid"
    $destinationCheck = Test-Path $productFolder
    if ($destinationCheck) {
        $productJsonFile = "$productFolder\$productid.json"
        $jsonFileCheck = Test-Path $productJsonFile
        if ($jsonFileCheck) {
            Write-Warning "$productid already exists at $destination\$productid, skip download."
            return
        }
    }

    Write-Host "`nDownloading product: $productid" -ForegroundColor DarkCyan
    if ($PSBoundParameters.ContainsKey('azCopyDownloadThreads')) {
        Download-Product -productid $productid -resourceGroup $resourceGroup -azureEnvironment $azureEnvironment -azureSubscriptionID $azureSubscriptionID -registration $registration -token $token -destination $destination -azCopyDownloadThreads $azCopyDownloadThreads -azCopyPath $azCopyPath
    } else {
        Download-Product -productid $productid -resourceGroup $resourceGroup -azureEnvironment $azureEnvironment -azureSubscriptionID $azureSubscriptionID -registration $registration -token $token -destination $destination -azCopyPath $azCopyPath
    }
}

function ValidateOrGetAzCopyPath($azCopyPath) {
    # getting azcopy path from environment variables user didn't provide azCopyPath parameter 
    if ([string]::IsNullOrEmpty($azCopyPath)){ 
        $azCopyPath = (Get-Command 'azcopy' -ErrorAction Ignore).Source
        if ([string]::IsNullOrEmpty($azCopyPath)){
<<<<<<< HEAD
=======
            Write-Verbose "Please download AzCopy V10 and add its path to Environment variables path or pass AzCopy V10 path as an addtional parameter (-azCopyPath), canceling" -verbose
>>>>>>> 6fe74263
            return $null
        }
    }else{
        # if user just provided the directory containing azcopy.exe
        if (-not ($azCopyPath -match ".exe$")){ $azCopyPath = $azCopyPath.TrimEnd("\")+"\azcopy.exe" }
    }
    try{
        # invoking azcopy command to validate if it exists and getting info such as version
        $azCopyInfo = & $azCopyPath
        # getting version data from other details
        $azCopyVersion = $azCopyInfo | Where-Object {$_ -match "AzCopy [0-9]+\.[0-9]+\.[0-9]+"} | Foreach {$matches[0]}
        # checking if the AzCopy V10 is being used or not
        if (-not ($azCopyVersion -match "10\.[0-9]+\.[0-9]+")){
<<<<<<< HEAD
            Write-Verbose "$azCopyVersion is not compatible with this script." -verbose
=======
            Write-Verbose "$azCopyVersion is not compatible with this script. Please download AzCopy V10 and add its path to Environment variables path or pass AzCopy V10 path as an addtional parameter (-azCopyPath), canceling" -verbose
>>>>>>> 6fe74263
            return $null
        }
    }catch{
        Write-Verbose "$azCopyPath doesn't exist, canceling" -verbose
        return $null
    }
    return $azCopyPath
}

function Download-Product {
    param (
        [parameter(mandatory = $true)]
        [String] $productid,

        [parameter(mandatory = $true)]
        [String] $resourceGroup,

        [parameter(mandatory = $true)]
        [Object] $azureEnvironment,

        [parameter(mandatory = $true)]
        [String] $azureSubscriptionID,

        [parameter(mandatory = $true)]
        [String] $registration,

        [parameter(mandatory = $true)]
        [Object] $token,

        [parameter(mandatory = $true)]
        [String] $destination,

        [parameter(mandatory = $false)]
        [ValidateRange(1, 128)]
        [Int] $azCopyDownloadThreads,

        # Get the path of AzCopy executable if path is set in Environment variables
        [parameter(mandatory = $false)]
        [String] $azCopyPath
    )

    # get name of azpkg
    $azpkgURI = "$($azureEnvironment.ResourceManagerUrl.ToString().TrimEnd('/'))/subscriptions/$($azureSubscriptionID.ToString())/resourceGroups/$resourceGroup/providers/Microsoft.AzureStack/registrations/$registration/products/$($productid)?api-version=2016-01-01"
    Write-Debug $azpkgURI
    $headers = @{ 'authorization' = "Bearer $($token.AccessToken)"}
    $productDetails = Invoke-RestMethod -Method GET -Uri $azpkgURI -Headers $headers -TimeoutSec 180
    $azpkgName = $productDetails.properties.galleryItemIdentity
    if (!$azpkgName) {
        $azpkgName = $productid
    }

    # get download location for azpkg
    $downloadURI = "$($azureEnvironment.ResourceManagerUrl.ToString().TrimEnd('/'))/subscriptions/$($azureSubscriptionID.ToString())/resourceGroups/$resourceGroup/providers/Microsoft.AzureStack/registrations/$registration/products/$productid/listDetails?api-version=2016-01-01"
    Write-Debug $downloadURI
    $downloadDetails = Invoke-RestMethod -Method POST -Uri $downloadURI -Headers $headers -TimeoutSec 180

    # create Legal Terms POPUP
    $legalTitle = "Legal Terms"
    $legalText = $productDetails.properties.description -replace '<[^>]+>',''
    Write-Host $("-"*20)
    Write-Host "$legalTitle`n$legalText" -ForegroundColor DarkYellow
    $confirmation = Read-Host "Accept Legal Terms. (Y/N)?"
    if ($confirmation -eq 'Y') {
        $productFolder = "$destination\$productid"

        # output parameters required for import
        $fileExists = Test-Path "$productFolder\$azpkgName.txt"
        $destinationCheck = Test-Path $productFolder
        if ($destinationCheck -eq $false) {
            New-item -ItemType Directory -force $productFolder | Out-Null
        }

        if ($fileExists) {
            Remove-Item "$productFolder\$azpkgName.txt" -force -ErrorAction SilentlyContinue | Out-Null
        } else {
            New-Item "$productFolder\$azpkgName.txt" | Out-Null
        }

        if ($fileExists) {
            Remove-Item "$productFolder\$azpkgName.json" -force -ErrorAction SilentlyContinue | Out-Null
        }

        $productInfo = @{}
        $productInfo['displayName'] = $productDetails.properties.displayName
        $productInfo['description'] = $productDetails.properties.description
        $productInfo['publisherDisplayName'] = $productDetails.properties.publisherDisplayName
        $productInfo['publisherIdentifier'] = $productDetails.properties.publisherIdentifier
        $productInfo['offer'] = $productDetails.properties.offer
        $productInfo['offerVersion'] = $productDetails.properties.offerVersion
        $productInfo['sku'] = $productDetails.properties.sku
        $productInfo['billingPartNumber'] = $productDetails.properties.billingPartNumber
        $productInfo['vmExtensionType'] = $productDetails.properties.vmExtensionType
        $productInfo['legalTerms'] = $productDetails.properties.description
        $productInfo['payloadLength'] = $productDetails.properties.payloadLength
        $productInfo['galleryItemIdentity'] = $productDetails.properties.galleryItemIdentity
        $productInfo['productKind'] = $productDetails.properties.productKind
        $productInfo['productProperties'] = $productDetails.properties.productProperties
        $productDetailsProperties = @{}
        $productDetailsProperties['version'] = $downloadDetails.properties.version
        if ($downloadDetails.productKind -in ('solution', 'resourceProvider')){
            $productInfo['dependentProducts'] = $downloadDetails.properties.dependentProducts
            $containerIds = @()
            $containerIds += $downloadDetails.properties.fileContainers.Id
            $productInfo['fileContainers'] = $containerIds
            $productDetailsProperties['dependentProducts'] = $downloadDetails.properties.dependentProducts
            $productDetailsProperties['fileContainers'] = $downloadDetails.properties.fileContainers
        } elseif ($downloadDetails.productKind -eq 'virtualMachine') {
            $productDetailsProperties['OsDiskImage'] = $downloadDetails.properties.OsDiskImage
            $productDetailsProperties['DataDiskImages'] = $downloadDetails.properties.DataDiskImages
        } else {
            $productDetailsProperties['vmOsType'] = $downloadDetails.properties.vmOsType
            $productDetailsProperties['sourceBlob'] = $downloadDetails.properties.sourceBlob
            $productDetailsProperties['computeRole'] = $downloadDetails.properties.computeRole
            $productDetailsProperties['vmScaleSetEnabled'] = $downloadDetails.properties.vmScaleSetEnabled
            $productDetailsProperties['supportMultipleExtensions'] = $downloadDetails.properties.supportMultipleExtensions
            $productDetailsProperties['isSystemExtension'] = $downloadDetails.properties.isSystemExtension
        }

        $productInfo['links'] = $productDetails.properties.links
        $productInfo['iconUris'] = $productDetails.properties.iconUris
        $productInfo['galleryPackageBlobSasUri'] = $downloadDetails.galleryPackageBlobSasUri

        $productDetails.properties|select publisherIdentifier,offer,sku,productKind,vmExtensionType  |out-file "$productFolder\$azpkgName.txt" -Append
        $productDetails.properties.productProperties|select version| out-file "$productFolder\$azpkgName.txt" -Append

        # select premium download
        Write-Host $("-"*20)
        $downloadConfirmation = Read-Host "Downloading package files. Would you like to use Premium download? This requires Azure Storage Tools to be installed. (Y/N)?"
        # getting azcopy path from environment variables if premium download is selected and user didn't provide azCopyPath parameter 
        if ($downloadConfirmation -eq 'Y'){
            $azCopyPath = ValidateOrGetAzCopyPath($azCopyPath)
            if ([string]::IsNullOrEmpty($azCopyPath)) { 
                Write-Verbose "Please download AzCopy V10 and add its path to Environment variables path or pass AzCopy V10 path as an addtional parameter (-azCopyPath), canceling" -verbose
                return 
            }
        }

        if ($downloadDetails.productKind -ne 'resourceProvider')
        {
            # download azpkg
            $azpkgsource = $downloadDetails.galleryPackageBlobSasUri
            $fileExists = Test-Path "$productFolder\$azpkgName.azpkg"
            $destinationCheck = Test-Path $productFolder
            if ($destinationCheck -eq $false) {
                New-item -ItemType Directory -force $productFolder | Out-Null
            }

            if ($fileExists) {
                Remove-Item "$productFolder\$azpkgName.azpkg" -force | Out-Null
            }
            $azpkgdestination = "$productFolder\$azpkgName.azpkg"

            if ($downloadConfirmation -eq 'Y') {
                if ($PSBoundParameters.ContainsKey('azCopyDownloadThreads')) {
                    DownloadMarketplaceProduct -Source $azpkgsource -Destination $azpkgdestination -ProductName "$azpkgName.azpkg" -azCopyDownloadThreads $azCopyDownloadThreads -azCopyPath $azCopyPath -PremiumDownload -MaxRetry 2
                } else {
                    DownloadMarketplaceProduct -Source $azpkgsource -Destination $azpkgdestination -ProductName "$azpkgName.azpkg" -azCopyPath $azCopyPath -PremiumDownload -MaxRetry 2
                }
                "$productFolder\$azpkgName.azpkg"|out-file "$productFolder\$azpkgName.txt" -Append
            } else {
                DownloadMarketplaceProduct -Source $azpkgsource -Destination $azpkgdestination -ProductName "$azpkgName.azpkg" -MaxRetry 2
                "$productFolder\$azpkgName.azpkg"|out-file "$productFolder\$azpkgName.txt" -Append
            }
        }

        $iconsFolder = "$productFolder\Icons"
        $destinationCheck = Test-Path $iconsFolder
        if ($destinationCheck -eq $false) {
            New-item -ItemType Directory -force $iconsFolder | Out-Null
        }

        # download icons
        $icon = $productDetails.properties.iconUris
        if (Test-Path "$iconsFolder\hero.png") {Remove-Item "$iconsFolder\hero.png" -force -ErrorAction SilentlyContinue | Out-Null}
        if (Test-Path "$iconsFolder\large.png") {Remove-Item "$iconsFolder\large.png" -force -ErrorAction SilentlyContinue | Out-Null}
        if (Test-Path "$iconsFolder\medium.png") {Remove-Item "$iconsFolder\medium.png" -force -ErrorAction SilentlyContinue | Out-Null}
        if (Test-Path "$iconsFolder\small.png") {Remove-Item "$iconsFolder\small.png" -force -ErrorAction SilentlyContinue | Out-Null}
        if (Test-Path "$iconsFolder\wide.png") {Remove-Item "$iconsFolder\wide.png" -force -ErrorAction SilentlyContinue | Out-Null}

        if ($downloadConfirmation -eq 'Y') {
            if ($icon.hero) {
                if ($PSBoundParameters.ContainsKey('azCopyDownloadThreads')) {
                    DownloadMarketplaceProduct -Source "$($icon.hero)" -Destination "$iconsFolder\hero.png" -ProductName "hero.png" -azCopyDownloadThreads $azCopyDownloadThreads -azCopyPath $azCopyPath -PremiumDownload -MaxRetry 2
                } else {
                    DownloadMarketplaceProduct -Source "$($icon.hero)" -Destination "$iconsFolder\hero.png" -ProductName "hero.png" -azCopyPath $azCopyPath -PremiumDownload -MaxRetry 2
                }
                "$iconsFolder\hero.png"|out-file "$productFolder\$azpkgName.txt" -Append
            }
            if ($icon.large) {
                if ($PSBoundParameters.ContainsKey('azCopyDownloadThreads')) {
                    DownloadMarketplaceProduct -Source "$($icon.large)" -Destination "$iconsFolder\large.png" -ProductName "large.png" -azCopyDownloadThreads $azCopyDownloadThreads -azCopyPath $azCopyPath -PremiumDownload -MaxRetry 2
                } else {
                    DownloadMarketplaceProduct -Source "$($icon.large)" -Destination "$iconsFolder\large.png" -ProductName "large.png" -azCopyPath $azCopyPath -PremiumDownload -MaxRetry 2
                }
                "$iconsFolder\large.png"|out-file "$productFolder\$azpkgName.txt" -Append
            }
            if ($icon.medium) {
                if ($PSBoundParameters.ContainsKey('azCopyDownloadThreads')) {
                    DownloadMarketplaceProduct -Source "$($icon.medium)" -Destination "$iconsFolder\medium.png" -ProductName "medium.png" -azCopyDownloadThreads $azCopyDownloadThreads -azCopyPath $azCopyPath -PremiumDownload -MaxRetry 2
                } else {
                    DownloadMarketplaceProduct -Source "$($icon.medium)" -Destination "$iconsFolder\medium.png" -ProductName "medium.png" -azCopyPath $azCopyPath -PremiumDownload -MaxRetry 2
                }
                "$iconsFolder\medium.png"|out-file "$productFolder\$azpkgName.txt" -Append
            }
            if ($icon.small) {
                if ($PSBoundParameters.ContainsKey('azCopyDownloadThreads')) {
                    DownloadMarketplaceProduct -Source "$($icon.small)" -Destination "$iconsFolder\small.png" -ProductName "small.png" -azCopyDownloadThreads $azCopyDownloadThreads -azCopyPath $azCopyPath -PremiumDownload -MaxRetry 2
                } else {
                    DownloadMarketplaceProduct -Source "$($icon.small)" -Destination "$iconsFolder\small.png" -ProductName "small.png" -azCopyPath $azCopyPath -PremiumDownload -MaxRetry 2
                }
                "$iconsFolder\small.png"|out-file "$productFolder\$azpkgName.txt" -Append
            }
            if ($icon.wide) {
                if ($PSBoundParameters.ContainsKey('azCopyDownloadThreads')) {
                    DownloadMarketplaceProduct -Source "$($icon.wide)" -Destination "$iconsFolder\wide.png" -ProductName "wide.png" -azCopyDownloadThreads $azCopyDownloadThreads -azCopyPath $azCopyPath -PremiumDownload -MaxRetry 2
                } else {
                    DownloadMarketplaceProduct -Source "$($icon.wide)" -Destination "$iconsFolder\wide.png" -ProductName "wide.png" -azCopyPath $azCopyPath -PremiumDownload -MaxRetry 2
                }
                "$iconsFolder\wide.png"|out-file "$productFolder\$azpkgName.txt" -Append
            }
            Write-Verbose "icons has been downloaded" -verbose
        } else {
            if ($icon.hero) {
                DownloadMarketplaceProduct -Source "$($icon.hero)" -Destination "$iconsFolder\hero.png" -ProductName "hero.png" -MaxRetry 2
                "$iconsFolder\hero.png"|out-file "$productFolder\$azpkgName.txt" -Append
            }
            if ($icon.large) {
                DownloadMarketplaceProduct -Source "$($icon.large)" -Destination "$iconsFolder\large.png" -ProductName "large.png" -MaxRetry 2
                "$iconsFolder\large.png"|out-file "$productFolder\$azpkgName.txt" -Append
            }
            if ($icon.medium) {
                DownloadMarketplaceProduct -Source "$($icon.medium)" -Destination "$iconsFolder\medium.png" -ProductName "medium.png" -MaxRetry 2
                "$iconsFolder\medium.png"|out-file "$productFolder\$azpkgName.txt" -Append
            }
            if ($icon.small) {
                DownloadMarketplaceProduct -Source "$($icon.small)" -Destination "$iconsFolder\small.png" -ProductName "small.png" -MaxRetry 2
                "$iconsFolder\small.png"|out-file "$productFolder\$azpkgName.txt" -Append
            }
            if ($icon.wide) {
                DownloadMarketplaceProduct -Source "$($icon.wide)" -Destination "$iconsFolder\wide.png" -ProductName "wide.png" -MaxRetry 2
                "$iconsFolder\wide.png"|out-file "$productFolder\$azpkgName.txt" -Append
            }
            Write-Verbose "icons has been downloaded" -verbose
        }

        switch ($downloadDetails.productKind) {
            'virtualMachine' {
                # download vhd
                $vhdName = $productDetails.properties.galleryItemIdentity
                $vhdSource = $downloadDetails.properties.osDiskImage.sourceBlobSasUri
                if ([string]::IsNullOrEmpty($vhdsource)) {
                    throw "VM vhd source is empty"
                } else {
                    $fileExists = Test-Path "$productFolder\$vhdName.vhd"
                    if ($fileExists) {
                        Remove-Item "$productFolder\$vhdName.vhd" -force | Out-Null
                    }
                    $vhdDestination = "$productFolder\$vhdName.vhd"

                    if ($downloadConfirmation -eq 'Y') {
                        if ($PSBoundParameters.ContainsKey('azCopyDownloadThreads')) {
                            DownloadMarketplaceProduct -Source $vhdsource -Destination $vhddestination -ProductName "$vhdName.vhd" -azCopyDownloadThreads $azCopyDownloadThreads -azCopyPath $azCopyPath -PremiumDownload -MaxRetry 2
                        } else {
                            DownloadMarketplaceProduct -Source $vhdsource -Destination $vhddestination -ProductName "$vhdName.vhd" -azCopyPath $azCopyPath -PremiumDownload -MaxRetry 2
                        }
                        "$productFolder\$vhdName.vhd"|out-file "$productFolder\$azpkgName.txt" -Append
                    } else {
                        DownloadMarketplaceProduct -Source $vhdsource -Destination $vhddestination -ProductName "$vhdName.vhd" -MaxRetry 2
                    }
                    Write-Verbose "$vhdName.vhd has been downloaded" -verbose
                    "$productFolder\$vhdName.vhd"|out-file "$productFolder\$azpkgName.txt" -Append
                }
            }
            'virtualMachineExtension' {
                # download zip
                $zipName = $productDetails.properties.galleryItemIdentity
                $zipsource = $downloadDetails.properties.sourceBlob.uri
                if ([string]::IsNullOrEmpty($zipsource)) {
                    throw "VM extension zip source is empty"
                } else {
                    $fileExists = Test-Path "$productFolder\$zipName.zip"
                    if ($fileExists) {
                        Remove-Item "$productFolder\$zipName.zip" -force | Out-Null
                    }
                    $zipDestination = "$productFolder\$zipName.zip"

                    if ($downloadConfirmation -eq 'Y') {
                        if ($PSBoundParameters.ContainsKey('azCopyDownloadThreads')) {
                            DownloadMarketplaceProduct -Source $zipsource -Destination $zipdestination -ProductName "$zipName.zip" -azCopyDownloadThreads $azCopyDownloadThreads -azCopyPath $azCopyPath -PremiumDownload -MaxRetry 2
                        } else {
                            DownloadMarketplaceProduct -Source $zipsource -Destination $zipdestination -ProductName "$zipName.zip" -azCopyPath $azCopyPath -PremiumDownload -MaxRetry 2
                        }
                        "$productFolder\$zipName.zip"|out-file "$productFolder\$azpkgName.txt" -Append
                        $productDetailsProperties['sourceBlob'].uri = "$zipName.zip"
                    } else {
                        DownloadMarketplaceProduct -Source $zipsource -Destination $zipdestination -ProductName "$zipName.zip" -MaxRetry 2
                        "$productFolder\$zipName.zip"|out-file "$productFolder\$azpkgName.txt" -Append
                        $productDetailsProperties['sourceBlob'].uri = "$zipName.zip"
                    }
                }
            }

            {($_ -eq 'resourceProvider') -or ($_ -eq 'solution')} {
                # download zip
                foreach ($container in $downloadDetails.properties.fileContainers)
                {
                    $zipsource = $container.sourceUri
                    $containerName = $container.id
                    if ([string]::IsNullOrEmpty($zipsource)) {
                        throw "zip source is empty"
                    } else {
                        $zipDestination = "$productFolder\$containerName"
                        if ($container.type -match 'zip'){
                            $zipDestination = "$productFolder\$containerName.zip"
                        } else {
                            $zipuri = [uri]$zipsource
                            $fileName = $zipuri.Segments[-1]
                            $dotposition = $fileName.LastIndexOf('.')
                            if ($dotposition -ne -1)
                            {
                                $fileExtension = $fileName.Substring($dotposition+1)
                                $zipDestination = "$productFolder\$containerName.$fileExtension"
                            }
                        }

                        $fileExists = Test-Path $zipDestination
                        if ($fileExists) {
                            Remove-Item $zipDestination -force | Out-Null
                        }

                        if ($downloadConfirmation -eq 'Y') {
                            if ($PSBoundParameters.ContainsKey('azCopyDownloadThreads')) {
                                DownloadMarketplaceProduct -Source $zipsource -Destination $zipdestination -ProductName "Container [$containerName]" -azCopyDownloadThreads $azCopyDownloadThreads -azCopyPath $azCopyPath -PremiumDownload -MaxRetry 2
                            } else {
                                DownloadMarketplaceProduct -Source $zipsource -Destination $zipdestination -ProductName "Container [$containerName]" -azCopyPath $azCopyPath -PremiumDownload -MaxRetry 2
                            }
                            "$productFolder\$containerName"|out-file "$productFolder\$azpkgName.txt" -Append
                        } else {
                            DownloadMarketplaceProduct -Source $zipsource -Destination $zipdestination -ProductName "Container [$containerName]" -MaxRetry 2
                            "$productFolder\$containerName"|out-file "$productFolder\$azpkgName.txt" -Append
                        }
                    }
                }
            }

            Default {
                Write-Warning "Unknown product kind '$_'"
            }
        }

        $productInfo['productDetailsProperties'] = $productDetailsProperties
        $productInfo |ConvertTo-Json -Depth 99 |out-file "$productFolder\$productid.json"
        Write-Verbose "Download marketplace product finished" -verbose
    }
    else {
        Write-Verbose "Legal Terms not accepted, canceling" -verbose
    }
}

function DownloadMarketplaceProduct {
    param(
        [Parameter(Mandatory = $true)]
        [ValidateNotNull()]
        [Uri] $source,

        [Parameter(Mandatory = $true)]
        [ValidateNotNull()]
        [String] $destination,

        [Parameter(Mandatory = $true)]
        [String] $productName,

        [parameter(mandatory = $false)]
        [ValidateRange(1, 128)]
        [Int] $azCopyDownloadThreads,

        [Parameter(Mandatory = $false)]
        [Switch] $premiumDownload,

        [Parameter(Mandatory = $false)]
        [object] $maxRetry = 1,

        [Parameter(Mandatory = $false)]
        [String] $azCopyPath
    )

    $content = $null
    $response = $null
    $completed = $false
    $retryCount = 0
    $sleepSeconds = 5
    $tmpDestination = "$destination.marketplace"

    if ($source -notmatch 'windows.net')
    {
        $premiumDownload = $false
        Write-Verbose "$source is not in storage account, use regular download" -verbose
    }

    while (-not $completed) {
        try {
            if ($PremiumDownload) {
                Write-Verbose "azCopyPath: $azCopyPath" -Verbose
                if ($PSBoundParameters.ContainsKey('azCopyDownloadThreads')) {
                    $env:AZCOPY_CONCURRENCY_VALUE = $azCopyDownloadThreads
                    & $azCopyPath copy $Source $tmpDestination --recursive
                } else {
                    & $azCopyPath copy $Source $tmpDestination --recursive
                }
                ## Check $LastExitcode to see if AzCopy Succeeded 
                if ($LastExitCode -ne 0) {
                    $downloadError = $_
                    Write-Error "Unable downloading files using AzCopy: $downloadError LastExitCode: $LastExitCode" -ErrorAction Stop
                }
            } else {
                $wc = New-Object System.Net.WebClient
                $wc.DownloadFile($source, $tmpDestination)
            }

            $completed = $true
            Write-Verbose "[$productName] has been downloaded" -verbose
        }
        catch
        {
            if ($retryCount -ge $maxRetry) {
                Write-Warning "Request to download from $source failed the maximum number of $maxRetry times."
                throw
            } else {
                Write-Warning "Request to download from $source failed. Retrying in $sleepSeconds seconds."
                Start-Sleep $sleepSeconds
                $retryCount++
            }
        }
    }

    Move-Item -Path $tmpDestination -Destination $destination -Force
}

<#
    .SYNOPSIS
    Import all Azure Marketplace Items available for upload. These marketplace items should
    be downloaded from Export-AzSOfflineMarketplaceItem step.
#>

function Import-AzSOfflineMarketplaceItem
{
    param (
        [parameter(mandatory = $true)]
        [ValidateNotNull()]
        [String] $origin,

        [Parameter(Mandatory = $false)]
        [PSCredential] $azsCredential
    )

    if (-not (Test-Path $origin)) {
        throw "$origin not exist."
    }
    if ((Get-Item $origin) -isnot [System.IO.DirectoryInfo]) {
        throw "$origin is not folder."
    }

    Get-AzureRmSubscription | Out-Null
    $defaultProviderSubscription = Select-AzureRmSubscription -SubscriptionName 'Default Provider Subscription'

    $resourceGroup = "System.syndication"
    $dirs = Get-ChildItem -Path $origin
    $importedProducts  = New-Object System.Collections.Generic.HashSet[string]

    PreCheck -contentFolder $origin

    $ctx = Get-AzureRmContext
    $accessToken = Resolve-AccessToken -Context $ctx -AccessToken $accessToken
    $headers = @{ 'authorization' = "Bearer $accessToken"}
    $armEndpoint = $ctx.Environment.ResourceManagerUrl

    foreach($dir in $dirs)
    {
        Import-ByDependency -contentFolder $origin -productid $dir -resourceGroup $resourceGroup -armEndpoint $armEndpoint -defaultProviderSubscription $defaultProviderSubscription.subscription.id -headers ([ref]$headers) -importedProducts $importedProducts -azsCredential $azsCredential
    }

    # remove note resource group
    Get-AzureRmResourceGroup -Name $resourceGroup -ErrorVariable notPresent -ErrorAction SilentlyContinue
    if(!$notPresent)
    {
        Write-Verbose "Removing temporary resource group '$resourceGroup'..." -verbose
        Remove-AzureRmResourceGroup -Name $resourceGroup -Force | Out-Null
    }

    Write-Verbose "Import marketplace product finished" -verbose
}

function PreCheck
{
    param (
        [parameter(mandatory = $true)]
        [String] $contentFolder
    )

    $dirs = Get-ChildItem -Path $contentFolder
    $iconsFolder = Join-Path -Path $contentFolder -ChildPath "Icons"

     # Check if the user specified marketplace item folder instead of parent directory
     if(Test-Path -Path $iconsFolder -PathType Container)
     {
        $message = @"
        `r`nImport-AzSOfflineMarketplaceItem requires specified content folder (specified with -origin parameter) to have 1 or more downloaded product folders. 
        Each product folder should contain a product definition json file.  
        E.g. product folder c:\downloads\product1 should contain c:\downloads\product1\product1.json 
        Please specifiy correct top level folder that contains the list of downloaded products.
"@
         Write-Verbose -Message "$message" -Verbose
         throw "$message"
     }
 
    foreach ($dir in $dirs)
    {
        $folderPath = $contentFolder + "\$dir"
        $jsonFileExists = Test-Path "$folderPath\$dir.json"
        if ($jsonFileExists -eq $False) {
            throw "json file not exist for product '$dir'. Please download '$dir' again, then import"
        }

        $originFileExists = Test-Path "$folderPath\$dir.json.origin"
        if ($originFileExists -eq $True) {
            Write-Warning "$dir.json.origin exists, you have probably run import before, if you want to import again, please replace $dir.json with $dir.json.origin, then run import"
            throw "$dir.json.origin file exists"
        }

        $tmpfileExists = (Test-Path "$folderPath\*.marketplace") -or (Test-Path "$folderPath\icons\*.marketplace")
        if ($tmpfileExists -eq $True) {
            Write-Warning ".marketplace file exists, these are temp files not fully downloaded. Please download product '$dir' again, then retry import"
            throw ".marketplace file exists"
        }

        ## Validate Json 
        $jsonPath = "$folderPath\$dir.json"
        $configuration = Get-Content $jsonPath | ConvertFrom-Json 
        $properties = ($configuration | Get-Member -MemberType NoteProperty).Name
        ## define required properties
        $requiredprops = @("displayName","publisherDisplayName","publisherIdentifier","galleryPackageBlobSasUri", "offer", "offerVersion", "sku", "productProperties", "payloadLength", "iconUris", "productKind" )
        foreach ($property in $requiredprops) {
            if ($configuration.$property) {
                Write-Verbose -Message "$property = $($configuration.$property)"              
            }
            else
            {
                $errorMessage = "`r`nProperty value for $property is null. Please check JSON contents, then retry import"
                $errorMessage += "`r`nJSON file contains null values for required properties: $($properties)"
                Write-Error -Message $errorMessage -ErrorAction Stop
            }
        }

        $iconUris = $configuration.iconUris
       
        if ($iconUris.small -eq $null -or $iconUris.large -eq $null -or $iconUris.medium -eq $null -or $iconUris.wide -eq $null )
        {
            $errorMessage = "`r`nProperty value for certain Icons is null. Please check JSON contents, then retry import."
            $errorMessage += "`r`nJSON file contains null values for certain Icons. Please ensure small, medium, large and wide icons exist in the JSON."
            Write-Error -Message $errorMessage -ErrorAction Stop
        }
    }
}

function Import-ByDependency
{
    param (
        [parameter(mandatory = $true)]
        [String] $contentFolder,
        
        [parameter(mandatory = $true)]
        [String] $productid,

        [parameter(mandatory = $true)]
        [String] $resourceGroup,

        [parameter(mandatory = $true)]
        [String] $armEndpoint,

        [parameter(mandatory = $true)]
        [String] $defaultProviderSubscription,

        [Parameter(mandatory = $true)]
        [object] [ref]$headers,

        [parameter(mandatory = $true)]
        [Object] $importedProducts,

        [Parameter(Mandatory = $false)]
        [PSCredential] $azsCredential
    )

    if ($importedProducts.contains($productid)) {
        Write-Debug "$productid already imported"
        return
    }

    $syndicateUri = [string]::Format("{0}/subscriptions/{1}/resourceGroups/azurestack-activation/providers/Microsoft.AzureBridge.Admin/activations/default/downloadedProducts/{2}?api-version=2016-01-01",
        $armEndpoint,
        $defaultProviderSubscription,
        $productid
    )

    try {
        $getStateResponse = Invoke-WebRequest -Method GET -Uri $syndicateUri -ContentType "application/json" -Headers $headers -ErrorAction SilentlyContinue -WarningAction SilentlyContinue
        if ($getStateResponse -and $getStateResponse.Content) {
            $content = $getStateResponse.Content | convertFrom-json
            if ($content.properties.provisioningState -eq 'Succeeded') {
                Write-Verbose "Marketplace product '$productid' was syndicated, skip import" -verbose
                return
            }
        }
    }
    catch
    {
        if ($_.Exception.Response.StatusCode -ne 404)
        {
            Write-Warning -Message "Failed to execute web request: Exception: $($_.Exception)" 
        }
    }

    Write-Verbose "Importing product '$productid' ..." -verbose
    $folderPath = $contentFolder + "\$productid"
    if (-not (Test-Path $folderPath)) {
        throw "Folder $folderPath not exist."
    }
    $jsonFile = Get-Content "$folderPath\$productid.json"
    $properties = $jsonFile | ConvertFrom-Json
    if ($properties.dependentProducts) {
        foreach($product in $properties.dependentProducts)
        {
            Import-ByDependency -contentFolder $contentFolder -productid $product -resourceGroup $resourceGroup -armEndpoint $armEndpoint -defaultProviderSubscription $defaultProviderSubscription -headers ([ref]$headers) -importedProducts $importedProducts -azsCredential $azsCredential
        }
    }

    Resolve-ToLocalURI -productFolder $folderPath -productid $productid -resourceGroup $resourceGroup
    Syndicate-Product -productid $productid -armEndpoint $armEndpoint -headers ([ref]$headers) -defaultProviderSubscription $defaultProviderSubscription -downloadFolder $contentFolder -azsCredential $azsCredential
    $importedProducts.Add($productid) | Out-Null
}

<#
    .SYNOPSIS
    Check consistency of all Azure Marketplace Items available for import.
#>

function Test-AzSOfflineMarketplaceItem {
    param (
        [parameter(mandatory = $true)]
        [String] $destination
    )

    if (-not (Test-Path $destination)) {
        throw "$destination not exist."
    }
    if ((Get-Item $destination) -isnot [System.IO.DirectoryInfo]) {
        throw "$destination is not folder."
    }

    $ctx = Get-AzureRmContext
    $accessToken = Resolve-AccessToken -Context $ctx -AccessToken $accessToken
    $headers = @{ 'authorization' = "Bearer $accessToken"}
    $armEndpoint = $ctx.Environment.ResourceManagerUrl
    Get-AzureRmSubscription | Out-Null
    $defaultProviderSubscription = Select-AzureRmSubscription -SubscriptionName 'Default Provider Subscription'
    $subscriptionId = $defaultProviderSubscription.subscription.id

    $dirs = Get-ChildItem -Path $destination
    foreach($product in $dirs)
    {
        $syndicateUri = [string]::Format("{0}/subscriptions/{1}/resourceGroups/azurestack-activation/providers/Microsoft.AzureBridge.Admin/activations/default/downloadedProducts/{2}?api-version=2016-01-01",
            $armEndpoint,
            $subscriptionId,
            $product
        )

        try {
            $getStateResponse = Invoke-WebRequest -Method GET -Uri $syndicateUri -ContentType "application/json" -Headers $headers -ErrorAction SilentlyContinue -WarningAction SilentlyContinue
            if ($getStateResponse -and $getStateResponse.Content) {
                $content = $getStateResponse.Content | convertFrom-json
                if ($content.properties.provisioningState -eq 'Succeeded') {
                    Write-Verbose "Marketplace product '$product' was syndicated, you can skip import" -verbose
                }
            }
        }
        catch
        {
            if ($_.Exception.Response.StatusCode -ne 404)
            {
                Write-Warning -Message "Failed to execute web request, Exception: `r`n$($_.Exception)"
            }
        }
    }

    PreCheck -contentFolder $destination

    Write-Verbose "Test-AzSOfflineMarketplaceItem finished successfully" -verbose
}

function Resolve-ToLocalURI {
    param (
        [parameter(mandatory = $true)]
        [String] $productFolder,

        [parameter(mandatory = $true)]
        [String] $productid,

        [parameter(mandatory = $true)]
        [String] $resourceGroup
    )

    $jsonPath = Get-Item "$productFolder\*.json"
    $jsonFile = Get-Content $jsonPath
    $json = $jsonFile | ConvertFrom-Json

    # check azpkg
    if($json.galleryPackageBlobSasUri) {
        $azpkgFile = Get-Item -path "$productFolder\*.azpkg"
        $azpkgURI = Upload-ToStorage -filePath $azpkgFile.FullName -productid $productid -resourceGroup $resourceGroup
        $json.galleryPackageBlobSasUri = $azpkgURI
    }

    # check icons
    $iconsFolder = "$productFolder\Icons"
    if ($json.iconUris.hero) {
        $heroPath = "$iconsFolder\hero.png"
        $heroURI = Upload-ToStorage -filePath $heroPath -productid $productid -resourceGroup $resourceGroup
        $json.iconUris.hero = $heroURI
    }
    if ($json.iconUris.large) {
        $largePath = "$iconsFolder\large.png"
        $largeURI = Upload-ToStorage -filePath $largePath -productid $productid -resourceGroup $resourceGroup
        $json.iconUris.large = $largeURI
    }
    if ($json.iconUris.medium) {
        $mediumPath = "$iconsFolder\medium.png"
        $mediumURI = Upload-ToStorage -filePath $mediumPath -productid $productid -resourceGroup $resourceGroup
        $json.iconUris.medium = $mediumURI
    }
    if ($json.iconUris.small) {
        $smallPath = "$iconsFolder\small.png"
        $smallURI = Upload-ToStorage -filePath $smallPath -productid $productid -resourceGroup $resourceGroup
        $json.iconUris.small = $smallURI
    }
    if ($json.iconUris.wide) {
        $widePath = "$iconsFolder\wide.png"
        $wideURI = Upload-ToStorage -filePath $widePath -productid $productid -resourceGroup $resourceGroup
        $json.iconUris.wide = $wideURI
    }

    # check osDiskImage
    if ($json.productDetailsProperties.OsDiskImage) {
        $osDiskImageFile = Get-Item -path "$productFolder\*.vhd"
        $osImageURI = Upload-ToStorage -filePath $osDiskImageFile.FullName -productid $productid -resourceGroup $resourceGroup -blobType Page
        $json.productDetailsProperties.OsDiskImage.sourceBlobSasUri = $osImageURI
    }

    # check vm extension zip
    if ($json.productDetailsProperties.sourceBlob) {
        $vmExtensionZip = "$productFolder\" + $json.productDetailsProperties.sourceBlob.uri
        $vmExtensionURI = Upload-ToStorage -filePath $vmExtensionZip -productid $productid -resourceGroup $resourceGroup
        $json.productDetailsProperties.sourceBlob.uri = $vmExtensionURI
    }

    # check fileContainers
    if ($json.productDetailsProperties.fileContainers) {
        for($i = 0; $i -le $json.productDetailsProperties.fileContainers.GetUpperBound(0); $i++)
        {
            $container = $json.productDetailsProperties.fileContainers[$i]
            $containerId = $container.id
            $containerFile = "$productFolder\$containerId"
            if ($container.type -match 'zip')
            {
                $containerFile = "$productFolder\$containerId.zip"
            }
            else
            {
                $file = get-item -Path "$productFolder\$containerId*"
                $containerFile = $file.FullName
            }
            $containerURI = Upload-ToStorage -filePath $containerFile -productid $productid -resourceGroup $resourceGroup
            $json.productDetailsProperties.fileContainers[$i].sourceUri = $containerURI
        }
    }

    Move-Item -path $jsonPath.FullName -Destination "$jsonPath.origin"
    $json |ConvertTo-Json -Depth 99 |out-file $jsonPath.FullName
}

function Resolve-AccessToken {
    param(
        [object] $context,
        [string] $accessToken
    )

    if (-not [string]::IsNullOrEmpty($accessToken)) {
        return $accessToken
    }

    $accessToken = $context.Account.ExtendedProperties.AccessToken

    if (-not [string]::IsNullOrEmpty($accessToken)) {
        return $accessToken
    }

    $cachedToken = $context.TokenCache.ReadItems() | Sort-Object -Property ExpiresOn -Descending | Select-Object -First 1

    if ($null -ne $cachedToken) {
        return $cachedToken.AccessToken
    }

    throw 'Unable to resolve access token.'
}

function Get-AccessToken
{
    param
    (
        [Parameter(Mandatory=$true)]
        [String] $authorityEndpoint,

        [Parameter(Mandatory=$false)]
        [String] $resource,

        [Parameter(Mandatory=$false)]
        [String] $aadTenantId,

        [Parameter(Mandatory=$false)]
        [PSCredential] $credential,

        [Parameter(Mandatory=$false)]
        [String] $clientId = "1950a258-227b-4e31-a9cf-717495945fc2"
    )

    Write-Debug "Getting Access token using supplied credentials"

    $contextAuthorityEndpoint = ([System.IO.Path]::Combine($authorityEndpoint, $aadTenantId)).Replace('\','/')
    $authContext = New-Object Microsoft.IdentityModel.Clients.ActiveDirectory.AuthenticationContext($contextAuthorityEndpoint, $false)
    $userCredential = New-Object Microsoft.IdentityModel.Clients.ActiveDirectory.UserCredential($credential.UserName, $credential.Password)
    return ($authContext.AcquireToken($resource, $clientId, $userCredential)).AccessToken
}

function Get-ResourceManagerMetaDataEndpoints
{
    param
    (
        [Parameter(Mandatory=$true)]
        [String] $armEndpoint
    )

    $endpoints = Invoke-RestMethod -Method Get -Uri "$($armEndpoint.TrimEnd('/'))/metadata/endpoints?api-version=2015-01-01" -TimeoutSec 180
    Write-Debug "Endpoints: $(ConvertTo-Json $endpoints)"

    Write-Output $endpoints
}

function Syndicate-Product {
    param (
        [parameter(mandatory = $true)]
        [String] $productid,

        [parameter(mandatory = $true)]
        [String] $armEndpoint,

        [Parameter(mandatory = $true)]
        [object] [ref]$headers,

        [parameter(mandatory = $true)]
        [String] $defaultProviderSubscription,
        
        [parameter(mandatory = $true)]
        [String] $downloadFolder,

        [Parameter(Mandatory = $false)]
        [PSCredential] $azsCredential
    )

    $jsonFile = Get-Content "$downloadFolder\$productid\*.json"
    $properties = $jsonFile | ConvertFrom-Json

    $syndicateUri = [string]::Format("{0}/subscriptions/{1}/resourceGroups/azurestack-activation/providers/Microsoft.AzureBridge.Admin/activations/default/downloadedProducts/{2}?api-version=2016-01-01",
        $armEndpoint,
        $defaultProviderSubscription,
        $productid
    )

    $json = @{
        properties = $properties
    }

    Write-Verbose -Message "properties : $($json | ConvertTo-Json -Compress)" -Verbose

    $syndicateResponse = InvokeWebRequest -Method PUT -Uri $syndicateUri -ArmEndpoint $armEndpoint -Headers ([ref]$headers) -Body $json -MaxRetry 2 -azsCredential $azsCredential

    if ($syndicateResponse.StatusCode -eq 200) {
        Write-Verbose "product '$productid' was syndicated" -verbose
    } elseif (-not (Wait-AzsAsyncOperation -AsyncOperationStatusUri $syndicateResponse.Headers.'Azure-AsyncOperation' -Headers ([ref]$headers) -azsCredential $azsCredential -Verbose)) {
        Write-Error "Unable to complete syndication operation." -ErrorAction Stop
    }
}

function Upload-ToStorage {
    param (
        [parameter(mandatory = $true)]
        [String] $filePath,

        [parameter(mandatory = $true)]
        [String] $productid,

        [parameter(mandatory = $true)]
        [String] $resourceGroup,

        [Parameter(Mandatory = $false)]
        [ValidateSet('Page', 'Block')]
        [String] $blobType = "Block"
    )

    $syndicationStorageName = "syndicationstorage"
    $syndicationContainerName = "syndicationartifacts"
    # Get environment region
    $region = Get-AzureRmLocation

    Get-AzureRmResourceGroup -Name $resourceGroup -ErrorVariable notPresent -ErrorAction SilentlyContinue | Out-Null
    if($notPresent)
    {
        New-AzureRmResourceGroup -Name $resourceGroup -Location $region.Location -Force | Out-Null
    }

    $storageAccount = Get-AzureRmStorageAccount -ResourceGroupName $resourceGroup -AccountName $syndicationStorageName -ErrorVariable notPresent -ErrorAction SilentlyContinue
    if($notPresent)
    {
        $storageAccount = New-AzureRmStorageAccount -ResourceGroupName $resourceGroup `
            -Name $syndicationStorageName `
            -Location $region.Location `
            -Type Standard_LRS
    }

    $ctx = $storageAccount.Context
    $container = Get-AzureStorageContainer -Name $syndicationContainerName -Context $ctx -ErrorVariable notPresent -ErrorAction SilentlyContinue
    if($notPresent)
    {
        $container = New-AzureStorageContainer -Name $syndicationContainerName -Context $ctx -Permission blob
    }

    $file = Get-item -path $filePath

    $blobName = $productid + "_" + $file.Name
    $blobInfo = Get-AzureStorageBlob -Container $syndicationContainerName -Blob $blobName -Context $ctx -ErrorAction SilentlyContinue -ErrorVariable notPresent

    if($notPresent)
    {
        Set-AzureStorageBlobContent -File $file.FullName `
            -Container $syndicationContainerName `
            -Blob $blobName `
            -Context $ctx `
            -BlobType $blobType `
            -Force | Out-Null

        $fileURI = (Get-AzureStorageBlob -blob $blobName -Container $syndicationContainerName -Context $ctx).ICloudBlob.Uri.AbsoluteUri
    }
    else
    {
        Write-Verbose "$blobName exist in storage, skip upload" -verbose
        $fileURI = $blobInfo.ICloudBlob.uri.AbsoluteUri
    }

    return $fileURI
}

function Ensure-SuccessStatusCode {
    param(
        [Parameter(Mandatory = $true)]
        [System.Net.HttpStatusCode] $statusCode
    )

    $ErrorActionPreference = 'Stop'

    if (-not (Test-SuccessStatusCode -statusCode $statusCode)) {
        throw "HTTP response status code is not successful: $statusCode"
    }
}

function Wait-AzsAsyncOperation {
    param(
        [Parameter(Mandatory = $true)]
        [ValidateNotNull()]
        [Uri] $asyncOperationStatusUri,

        [Parameter(Mandatory = $true)]
        [ValidateNotNull()]
        [object] [ref]$headers,

        [Parameter(Mandatory = $false)]
        [PSCredential] $azsCredential
    )

    $ErrorActionPreference = 'Stop'

    # max wait for two hours, otherwise treat it as failed
    $currentAttempt = 0
    $maxAttempts = 720
    $sleepSeconds = 10

    $stopwatch = [System.Diagnostics.Stopwatch]::StartNew()

    while ($true) {
        $response = InvokeWebRequest -Method GET -Uri $asyncOperationStatusUri -ArmEndpoint $armEndpoint -Headers ([ref]$headers) -MaxRetry 10 -azsCredential $azsCredential

        Ensure-SuccessStatusCode -statusCode $response.statusCode

        $operationResult = $response.Content | ConvertFrom-Json

        if (Test-OperationResultTerminalState $operationResult.status) {
            if ($operationResult.status -eq 'Succeeded') {
                return $true
            }

            return $false
        }

        $currentAttempt++
        if ($currentAttempt -ge $maxAttempts)
        {
            throw "Async operation was not finished after $currentAttempt retries. Provisiong state: $operationResult.status"
        }

        Write-Debug "Sleeping for $sleepSeconds seconds, waiting time: $($stopwatch.Elapsed)"

        Start-Sleep -Seconds $sleepSeconds
    }
}

function Test-OperationResultTerminalState {
    param (
        [Parameter(Mandatory = $true)]
        [string] $value
    )

    return $value -in @('Canceled', 'Failed', 'Succeeded')
}

function Test-SuccessStatusCode {
    param(
        [Parameter(Mandatory = $true)]
        [System.Net.HttpStatusCode] $statusCode
    )

    return [int]$statusCode -ge 200 -and [int]$statusCode -le 299
}

function InvokeWebRequest {
    param(
        [Parameter(Mandatory = $true)]
        [ValidateSet('GET', 'PUT', 'POST', 'DELETE')]
        [string] $method,

        [Parameter(Mandatory = $true)]
        [ValidateNotNull()]
        [Uri] $uri,

        [Parameter(Mandatory = $true)]
        [ValidateNotNull()]
        [string] $armEndpoint,

        [Parameter(Mandatory = $true)]
        [object] [ref]$headers,

        [Parameter(Mandatory = $false)]
        [object] $body = $null,

        [Parameter(Mandatory = $false)]
        [object] $maxRetry = 1,

        [Parameter(Mandatory = $false)]
        [PSCredential] $azsCredential
    )

    $content = $null
    $response = $null
    $retryCount = 0
    $completed = $false
    $sleepSeconds = 5

    if ($body) {
        $content = $body | ConvertTo-Json -Depth 99 -Compress
    }

    $VerbosePreference = "SilentlyContinue"
    $ProgressPreference = "SilentlyContinue"

    while (-not $completed) {
        try {
            if ($content -ne $null) {
                $content = [System.Text.Encoding]::UTF8.GetBytes($content)
            }
            [void]($response = Invoke-WebRequest -Method $method -Uri $uri -ContentType "application/json; charset=utf-8" -Headers $headers -Body $content -ErrorAction Stop)
            $retryCount = 0
            Ensure-SuccessStatusCode -StatusCode $response.StatusCode
            $completed = $true
        }
        catch
        {
            if ($retryCount -ge $maxRetry) {
                Write-Warning "Request to $method $uri failed the maximum number of $maxRetry times. Timestamp: $((get-date).ToString('T'))"
                Write-Warning "Exception: `r`n$($_.Exception)"
                throw
            } else {
                if ($_.Exception.Response.StatusCode -eq 401)
                {
                    try {
                        if (!$azsCredential) {
                            Write-Warning -Message "Access token expired."
                            $azsCredential = Get-Credential -Message "Enter the Azure Stack operator credential"
                        }
                        $endpoints = Get-ResourceManagerMetaDataEndpoints -ArmEndpoint $armEndpoint
                        $aadAuthorityEndpoint = $endpoints.authentication.loginEndpoint
                        $aadResource = $endpoints.authentication.audiences[0]
                        $context = Get-AzureRmContext
                        $accessToken = Get-AccessToken -AuthorityEndpoint $aadAuthorityEndpoint -Resource $aadResource -AadTenantId $context.Tenant.TenantId -Credential $azsCredential
                        $headers.authorization = "Bearer $accessToken"
                    }
                    catch
                    {
                        Write-Warning "webrequest exception. `r`n$($_.Exception)"
                    }
                }

                $retryCount++
                Write-Warning "Request to $method $uri failed with exception: `r`n$($_.Exception). `r`nRetrying in $sleepSeconds seconds, retry count - $retryCount. Timestamp: $((get-date).ToString('T'))"
                Start-Sleep $sleepSeconds
            }
        }
    }

    return $response
}

function Get-SizeDisplayString {
    param (
        [parameter(mandatory = $true)]
        [long] $size
    )

    if ($size -gt 1073741824) {
        return [string]([math]::Round($size / 1GB)) + " GB"
    }
    elseif ($size -gt 1048576) {
        return [string]([math]::Round($size / 1MB)) + " MB"
    }
    else {return "<1 MB"} 
}

Export-ModuleMember -Function Export-AzSOfflineMarketplaceItem
Export-ModuleMember -Function Import-AzSOfflineMarketplaceItem
Export-ModuleMember -Function Test-AzSOfflineMarketplaceItem<|MERGE_RESOLUTION|>--- conflicted
+++ resolved
@@ -169,10 +169,6 @@
     if ([string]::IsNullOrEmpty($azCopyPath)){ 
         $azCopyPath = (Get-Command 'azcopy' -ErrorAction Ignore).Source
         if ([string]::IsNullOrEmpty($azCopyPath)){
-<<<<<<< HEAD
-=======
-            Write-Verbose "Please download AzCopy V10 and add its path to Environment variables path or pass AzCopy V10 path as an addtional parameter (-azCopyPath), canceling" -verbose
->>>>>>> 6fe74263
             return $null
         }
     }else{
@@ -186,15 +182,11 @@
         $azCopyVersion = $azCopyInfo | Where-Object {$_ -match "AzCopy [0-9]+\.[0-9]+\.[0-9]+"} | Foreach {$matches[0]}
         # checking if the AzCopy V10 is being used or not
         if (-not ($azCopyVersion -match "10\.[0-9]+\.[0-9]+")){
-<<<<<<< HEAD
             Write-Verbose "$azCopyVersion is not compatible with this script." -verbose
-=======
-            Write-Verbose "$azCopyVersion is not compatible with this script. Please download AzCopy V10 and add its path to Environment variables path or pass AzCopy V10 path as an addtional parameter (-azCopyPath), canceling" -verbose
->>>>>>> 6fe74263
             return $null
         }
     }catch{
-        Write-Verbose "$azCopyPath doesn't exist, canceling" -verbose
+        Write-Verbose "$azCopyPath doesn't exist." -verbose
         return $null
     }
     return $azCopyPath
