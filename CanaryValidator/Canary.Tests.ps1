[CmdletBinding(DefaultParameterSetName="default")]
param (    
    [parameter(HelpMessage="Tenant ID value")]
    [Parameter(ParameterSetName="default", Mandatory=$true)]
    [Parameter(ParameterSetName="tenant", Mandatory=$true)]
    [ValidateNotNullOrEmpty()]
    [string]$TenantID,
    [parameter(HelpMessage="Administrative ARM endpoint")]
    [Parameter(ParameterSetName="default", Mandatory=$true)]
    [Parameter(ParameterSetName="tenant", Mandatory=$true)]
    [ValidateNotNullOrEmpty()]
    [string]$AdminArmEndpoint,   
    [parameter(HelpMessage="Service Administrator account credential from the Azure Stack active directory")]
    [Parameter(ParameterSetName="default", Mandatory=$true)]
    [Parameter(ParameterSetName="tenant", Mandatory=$true)]    
    [ValidateNotNullOrEmpty()]
    [pscredential]$ServiceAdminCredentials,
    [parameter(HelpMessage="Tenant ARM endpoint")]
    [Parameter(ParameterSetName="default", Mandatory=$false)]
    [Parameter(ParameterSetName="tenant", Mandatory=$true)]
    [ValidateNotNullOrEmpty()]
    [string]$TenantArmEndpoint,    
    [parameter(HelpMessage="Tenant administrator account credentials from the Azure Stack active directory")] 
    [Parameter(ParameterSetName="default", Mandatory=$false)]
    [Parameter(ParameterSetName="tenant", Mandatory=$true)]
    [ValidateNotNullOrEmpty()]    
    [pscredential]$TenantAdminCredentials,
    [parameter(HelpMessage="Local path where the windows 2016/2012R2 ISO image is stored")]
    [Parameter(ParameterSetName="default", Mandatory=$false)]
    [Parameter(ParameterSetName="tenant", Mandatory=$false)]
    [ValidateScript({Test-Path -Path $_})]
    [ValidateNotNullOrEmpty()]
    [string]$WindowsISOPath, 
    [parameter(HelpMessage="Local path where the windows 2016/2012R2 VHD file is stored")]
    [Parameter(ParameterSetName="default", Mandatory=$false)]
    [Parameter(ParameterSetName="tenant", Mandatory=$false)]
    [ValidateScript({Test-Path -Path $_})]
    [string]$WindowsVHDPath,
    [parameter(HelpMessage="Path for Linux VHD")]
    [Parameter(ParameterSetName="default", Mandatory=$false)]
    [Parameter(ParameterSetName="tenant", Mandatory=$false)]
    [string] $LinuxImagePath = "https://partner-images.canonical.com/azure/azure_stack/ubuntu-14.04-LTS-microsoft_azure_stack-20161208-9.vhd.zip",
    [parameter(HelpMessage="Linux OS sku")]
    [Parameter(ParameterSetName="default", Mandatory=$false)]
    [Parameter(ParameterSetName="tenant", Mandatory=$false)]
    [string] $LinuxOSSku = "14.04.3-LTS",
    [parameter(HelpMessage="Fully qualified domain name of the azure stack environment. Ex: contoso.com")]
    [Parameter(ParameterSetName="default", Mandatory=$false)]
    [Parameter(ParameterSetName="tenant", Mandatory=$false)]
    [ValidateNotNullOrEmpty()]
    [string]$EnvironmentDomainFQDN,    
    [Parameter(ParameterSetName="default", Mandatory=$false)]
    [Parameter(ParameterSetName="tenant", Mandatory=$false)] 
    [ValidateNotNullOrEmpty()]
    [string]$TenantAdminObjectId = "", 
    [parameter(HelpMessage="Name of the Azure Stack environment to be deployed")]
    [Parameter(ParameterSetName="default", Mandatory=$false)]
    [Parameter(ParameterSetName="tenant", Mandatory=$false)]
    [ValidateNotNullOrEmpty()]
    [string]$EnvironmentName = "AzureStackCanaryCloud",   
    [parameter(HelpMessage="Resource group under which all the utilities need to be placed")]
    [Parameter(ParameterSetName="default", Mandatory=$false)]    [Parameter(ParameterSetName="tenant", Mandatory=$false)]
    [ValidateNotNullOrEmpty()]
    [string]$CanaryUtilitiesRG = "canur" + [Random]::new().Next(1,999),
    [parameter(HelpMessage="Resource group under which the virtual machines need to be placed")]
    [Parameter(ParameterSetName="default", Mandatory=$false)]
    [Parameter(ParameterSetName="tenant", Mandatory=$false)]
    [ValidateNotNullOrEmpty()]
    [string]$CanaryVMRG = "canvr" + [Random]::new().Next(1,999),
    [parameter(HelpMessage="Location where all the resource need to deployed and placed")]
    [Parameter(ParameterSetName="default", Mandatory=$false)]
    [Parameter(ParameterSetName="tenant", Mandatory=$false)]
    [ValidateNotNullOrEmpty()]
    [string]$ResourceLocation = "local",
    [parameter(HelpMessage="Flag to indicate whether to continue Canary after an exception")]
    [Parameter(ParameterSetName="default", Mandatory=$false)]
    [Parameter(ParameterSetName="tenant", Mandatory=$false)]
    [bool] $ContinueOnFailure = $false,
    [parameter(HelpMessage="Number of iterations for which Canary needs to be running in a loop (used in longhaul mode)")]
    [Parameter(ParameterSetName="default", Mandatory=$false)]
    [Parameter(ParameterSetName="tenant", Mandatory=$false)]
    [ValidateNotNullOrEmpty()]
    [int]$NumberOfIterations = 1,
    [parameter(HelpMessage="Specifies whether Canary needs to clean up resources after each run (used in longhaul mode)")]
    [Parameter(ParameterSetName="default", Mandatory=$false)]
    [Parameter(ParameterSetName="tenant", Mandatory=$false)]
    [ValidateNotNullOrEmpty()]
    [switch]$NoCleanup,
    [parameter(HelpMessage="Specifies the path for log files")]
    [Parameter(ParameterSetName="default", Mandatory=$false)]
    [Parameter(ParameterSetName="tenant", Mandatory=$false)]
    [ValidateNotNullOrEmpty()]
    [string]$CanaryLogPath = $env:TMP + "\CanaryLogs$((Get-Date).Ticks)",
	[parameter(HelpMessage="Specifies the file name for canary log file")]
    [Parameter(ParameterSetName="default", Mandatory=$false)]
    [Parameter(ParameterSetName="tenant", Mandatory=$false)]
    [ValidateNotNullOrEmpty()]
    [string]$CanaryLogFileName = "Canary-Basic-$((Get-Date).Ticks).log"   
)

#Requires -Modules AzureRM
#Requires -RunAsAdministrator
Import-Module -Name $PSScriptRoot\Canary.Utilities.psm1 -Force
Import-Module -Name $PSScriptRoot\..\Connect\AzureStack.Connect.psm1 -Force
Import-Module -Name $PSScriptRoot\..\Infrastructure\AzureStack.Infra.psm1 -Force
Import-Module -Name $PSScriptRoot\..\ComputeAdmin\AzureStack.ComputeAdmin.psm1 -Force

$storageAccName         = $CanaryUtilitiesRG + "sa"
$storageCtrName         = $CanaryUtilitiesRG + "sc"
$keyvaultName           = $CanaryUtilitiesRG + "kv"
$keyvaultCertName       = "ASCanaryVMCertificate"
$kvSecretName           = $keyvaultName.ToLowerInvariant() + "secret"
$VMAdminUserName        = "CanaryAdmin" 
$VMAdminUserPass        = "CanaryAdmin@123"
$canaryUtilPath         = Join-Path -Path $env:TEMP -ChildPath "CanaryUtilities$((Get-Date).Ticks)"
$linuxImagePublisher    = "Canonical"
$linuxImageOffer        = "UbuntuServer"
$linuxImageVersion      = "1.0.0"

$runCount = 1
$tmpLogname = $CanaryLogFileName
while ($runCount -le $NumberOfIterations)
{
    if (Test-Path -Path $canaryUtilPath)
    {
        Remove-Item -Path $canaryUtilPath -Force -Recurse 
    }
    New-Item -Path $canaryUtilPath -ItemType Directory | Out-Null

    #
    # Start Canary 
    #  
    $CanaryLogFileName = [IO.Path]::GetFileNameWithoutExtension($tmpLogname) + "-$runCount" + [IO.Path]::GetExtension($tmpLogname)
    $CanaryLogFile = Join-Path -Path $CanaryLogPath -ChildPath $CanaryLogFileName

    Start-Scenario -Name 'Canary' -Type 'Basic' -LogFilename $CanaryLogFile -ContinueOnFailure $ContinueOnFailure

    $SvcAdminEnvironmentName = $EnvironmentName + "-SVCAdmin"
    $TntAdminEnvironmentName = $EnvironmentName + "-Tenant"

    if(-not $EnvironmentDomainFQDN)
    {
        $endptres = Invoke-RestMethod "${AdminArmEndpoint}/metadata/endpoints?api-version=1.0" -ErrorAction Stop 
        $EnvironmentDomainFQDN = $endptres.portalEndpoint
        $EnvironmentDomainFQDN = $EnvironmentDomainFQDN.Replace($EnvironmentDomainFQDN.Split(".")[0], "").TrimEnd("/").TrimStart(".") 
    }

    Invoke-Usecase -Name 'CreateAdminAzureStackEnv' -Description "Create Azure Stack environment $SvcAdminEnvironmentName" -UsecaseBlock `
    {
        $asEndpoints = GetAzureStackEndpoints -EnvironmentDomainFQDN $EnvironmentDomainFQDN -ArmEndpoint $AdminArmEndpoint 
        Add-AzureRmEnvironment  -Name ($SvcAdminEnvironmentName) `
                                -ActiveDirectoryEndpoint ($asEndpoints.ActiveDirectoryEndpoint) `
                                -ActiveDirectoryServiceEndpointResourceId ($asEndpoints.ActiveDirectoryServiceEndpointResourceId) `
                                -ResourceManagerEndpoint ($asEndpoints.ResourceManagerEndpoint) `
                                -GalleryEndpoint ($asEndpoints.GalleryEndpoint) `
                                -GraphEndpoint ($asEndpoints.GraphEndpoint) `
                                -StorageEndpointSuffix ($asEndpoints.StorageEndpointSuffix) `
                                -AzureKeyVaultDnsSuffix ($asEndpoints.AzureKeyVaultDnsSuffix) `
                                -EnableAdfsAuthentication:$asEndpoints.ActiveDirectoryEndpoint.TrimEnd("/").EndsWith("/adfs", [System.StringComparison]::OrdinalIgnoreCase) `
                                -ErrorAction Stop
    }

    Invoke-Usecase -Name 'LoginToAzureStackEnvAsSvcAdmin' -Description "Login to $SvcAdminEnvironmentName as service administrator" -UsecaseBlock `
    {     
        Add-AzureRmAccount -EnvironmentName $SvcAdminEnvironmentName -Credential $ServiceAdminCredentials -TenantId $TenantID -ErrorAction Stop
    }

    Invoke-Usecase -Name 'SelectDefaultProviderSubscription' -Description "Select the Default Provider Subscription" -UsecaseBlock `
    {
        $defaultSubscription = Get-AzureRmSubscription -SubscriptionName "Default Provider Subscription" -ErrorAction Stop
        if ($defaultSubscription)
        {
            $defaultSubscription | Select-AzureRmSubscription
        }
    } 
       
    if ($WindowsISOPath)
    {
        Invoke-Usecase -Name 'UploadWindows2016ImageToPIR' -Description "Uploads a windows server 2016 image to the PIR" -UsecaseBlock `
        {
            if (-not (Get-AzureRmVMImage -Location $ResourceLocation -PublisherName "MicrosoftWindowsServer" -Offer "WindowsServer" -Sku "2016-Datacenter-Core" -ErrorAction SilentlyContinue))
            {
                New-Server2016VMImage -ISOPath $WindowsISOPath -TenantId $TenantID -EnvironmentName $SvcAdminEnvironmentName -Version Core -AzureStackCredentials $ServiceAdminCredentials -CreateGalleryItem $false
            }
        }
    }

    if ((Get-Volume ((Get-Item -Path $ENV:TMP).PSDrive.Name)).SizeRemaining/1GB -gt 35)
    {
        Invoke-Usecase -Name 'UploadLinuxImageToPIR' -Description "Uploads Linux image to the PIR" -UsecaseBlock `
        {
            try 
            {
                if (-not (Get-AzureRmVMImage -Location $ResourceLocation -PublisherName $linuxImagePublisher -Offer $linuxImageOffer -Sku $LinuxOSSku -ErrorAction SilentlyContinue))
                {
<<<<<<< HEAD
                    Remove-Item -Path $CanaryCustomImageFolder -Force -Recurse 
                }
                New-Item -Path $CanaryCustomImageFolder -ItemType Directory
                $CustomVHDPath = CopyImage -ImagePath $LinuxImagePath -OutputFolder $CanaryCustomImageFolder
                Add-VMImage -publisher $linuxImagePublisher -offer $linuxImageOffer -sku $LinuxOSSku -version $linuxImageVersion -osDiskLocalPath $CustomVHDPath -osType Linux -tenantID $TenantID -azureStackCredentials $ServiceAdminCredentials -CreateGalleryItem $false -EnvironmentName $SvcAdminEnvironmentName
                Remove-Item $CanaryCustomImageFolder -Force -Recurse
            }    
        }
        catch
        {
            Remove-Item -Path $CanaryCustomImageFolder -Force -Recurse
	    throw [System.Exception]"Failed to upload the linux image to PIR. `n$($_.Exception.Message)"            
=======
                    $CanaryCustomImageFolder = Join-Path -Path $env:TMP -childPath "CanaryCustomImage$((Get-Date).Ticks)"
                    if (Test-Path -Path $CanaryCustomImageFolder)
                    {
                        Remove-Item -Path $CanaryCustomImageFolder -Force -Recurse 
                    }
                    New-Item -Path $CanaryCustomImageFolder -ItemType Directory
                    $CustomVHDPath = CopyImage -ImagePath $LinuxImagePath -OutputFolder $CanaryCustomImageFolder
                    Add-VMImage -publisher $linuxImagePublisher -offer $linuxImageOffer -sku $LinuxOSSku -version $linuxImageVersion -osDiskLocalPath $CustomVHDPath -osType Linux -tenantID $TenantID -azureStackCredentials $ServiceAdminCredentials -CreateGalleryItem $false -ArmEndpoint $AdminArmEndpoint
                    Remove-Item $CanaryCustomImageFolder -Force -Recurse
                }    
            }
            catch
            {
                Remove-Item -Path $CanaryCustomImageFolder -Force -Recurse
                throw [System.Exception]"Failed to upload the linux image to PIR. `n$($_.Exception.Message)"            
            }
>>>>>>> abd6bddb
        }
    }

    if ($TenantAdminCredentials)
    {
        $subscriptionRGName                 = "ascansubscrrg" + [Random]::new().Next(1,999)
        $tenantPlanName                     = "ascantenantplan" + [Random]::new().Next(1,999)        
        $tenantOfferName                    = "ascantenantoffer" + [Random]::new().Next(1,999)
        $tenantSubscriptionName             = "ascanarytenantsubscription" + [Random]::new().Next(1,999)            
        $canaryDefaultTenantSubscription    = "canarytenantdefaultsubscription" + [Random]::new().Next(1,999) 

        if (-not $TenantArmEndpoint)
        {
            throw [System.Exception] "Tenant ARM endpoint is required."
        }

        Invoke-Usecase -Name 'CreateTenantAzureStackEnv' -Description "Create Azure Stack environment $TntAdminEnvironmentName" -UsecaseBlock `
        {
            $asEndpoints = GetAzureStackEndpoints -EnvironmentDomainFQDN $EnvironmentDomainFQDN -ArmEndpoint $TenantArmEndpoint
            Add-AzureRmEnvironment  -Name ($TntAdminEnvironmentName) `
                                    -ActiveDirectoryEndpoint ($asEndpoints.ActiveDirectoryEndpoint) `
                                    -ActiveDirectoryServiceEndpointResourceId ($asEndpoints.ActiveDirectoryServiceEndpointResourceId) `
                                    -ResourceManagerEndpoint ($asEndpoints.ResourceManagerEndpoint) `
                                    -GalleryEndpoint ($asEndpoints.GalleryEndpoint) `
                                    -GraphEndpoint ($asEndpoints.GraphEndpoint) `
                                    -StorageEndpointSuffix ($asEndpoints.StorageEndpointSuffix) `
                                    -AzureKeyVaultDnsSuffix ($asEndpoints.AzureKeyVaultDnsSuffix) `
                                    -EnableAdfsAuthentication:$asEndpoints.ActiveDirectoryEndpoint.TrimEnd("/").EndsWith("/adfs", [System.StringComparison]::OrdinalIgnoreCase) `
                                    -ErrorAction Stop
        }
        Invoke-Usecase -Name 'CreateResourceGroupForTenantSubscription' -Description "Create a resource group $subscriptionRGName for the tenant subscription" -UsecaseBlock `
        {        
            if (Get-AzureRmResourceGroup -Name $subscriptionRGName -ErrorAction SilentlyContinue)
            {
                Remove-AzureRmResourceGroup -Name $subscriptionRGName -Force -ErrorAction Stop
            }
            New-AzureRmResourceGroup -Name $subscriptionRGName -Location $ResourceLocation -ErrorAction Stop 
        }

        Invoke-Usecase -Name 'CreateTenantPlan' -Description "Create a tenant plan" -UsecaseBlock `
        {      
            $asToken = NewAzureStackToken -AADTenantId $TenantID -EnvironmentDomainFQDN $EnvironmentDomainFQDN -Credentials $ServiceAdminCredentials -ArmEndPoint $AdminArmEndpoint
            $defaultSubscription = Get-AzureRmSubscription -SubscriptionName "Default Provider Subscription" -ErrorAction Stop            
            $asCanaryQuotas = NewAzureStackDefaultQuotas -ResourceLocation $ResourceLocation -SubscriptionId $defaultSubscription.SubscriptionId -AADTenantID $TenantID -EnvironmentDomainFQDN $EnvironmentDomainFQDN -Credentials $ServiceAdminCredentials -ArmEndPoint $AdminArmEndPoint
            New-AzureRMPlan -Name $tenantPlanName -DisplayName $tenantPlanName -ArmLocation $ResourceLocation -ResourceGroup $subscriptionRGName -QuotaIds $asCanaryQuotas -ErrorAction Stop
        }

        Invoke-Usecase -Name 'CreateTenantOffer' -Description "Create a tenant offer" -UsecaseBlock `
        {       
            if ($ascanaryPlan = Get-AzureRMPlan -Managed -ResourceGroup $subscriptionRGName | Where-Object Name -eq $tenantPlanName )
            {
                New-AzureRMOffer -Name $tenantOfferName -DisplayName $tenantOfferName -State Public -BasePlanIds @($ascanaryPlan.Id) -ArmLocation $ResourceLocation -ResourceGroup $subscriptionRGName -ErrorAction Stop
            }
        }

        Invoke-Usecase -Name 'CreateTenantDefaultManagedSubscription' -Description "Create a default managed subscription for the tenant" -UsecaseBlock `
        {       
            if (-not (Get-AzureRMManagedSubscription | Where-Object DisplayName -eq $canaryDefaultTenantSubscription))
            {
                $asCanaryOffer = Get-AzureRMOffer -Name $tenantOfferName -Managed -ResourceGroup $subscriptionRGName -ErrorAction Stop
                New-AzureRmManagedSubscription -Owner $TenantAdminCredentials.UserName -OfferId $asCanaryOffer.Id -DisplayName $canaryDefaultTenantSubscription -ErrorAction Stop  
            }   
            return $true
        }

        Invoke-Usecase -Name 'LoginToAzureStackEnvAsTenantAdmin' -Description "Login to $TntAdminEnvironmentName as tenant administrator" -UsecaseBlock `
        {     
            Add-AzureRmAccount -EnvironmentName $TntAdminEnvironmentName -Credential $TenantAdminCredentials -TenantId $TenantID -ErrorAction Stop
        }

        Invoke-Usecase -Name 'CreateTenantSubscription' -Description "Create a subcsription for the tenant and select it as the current subscription" -UsecaseBlock `
        {
            Set-AzureRmContext -SubscriptionName $canaryDefaultTenantSubscription
            $asCanaryOffer = Get-AzureRmOffer -Provider "Default" -ErrorAction Stop | Where-Object Name -eq $tenantOfferName
            $asTenantSubscription = New-AzureRmTenantSubscription -OfferId $asCanaryOffer.Id -DisplayName $tenantSubscriptionName -ErrorAction Stop
            if ($asTenantSubscription)
            {
                $asTenantSubscription | Select-AzureRmSubscription -ErrorAction Stop
            }           
        } 

        Invoke-Usecase -Name 'RegisterResourceProviders' -Description "Register resource providers" -UsecaseBlock `
        {
            Get-AzureRmResourceProvider -ListAvailable | Register-AzureRmResourceProvider -Force        
            $sleepTime = 0        
            while($true)
            {
                $sleepTime += 10
                Start-Sleep -Seconds  10
                $requiredRPs = Get-AzureRmResourceProvider -ListAvailable | Where-Object {$_.ProviderNamespace -in ("Microsoft.Storage", "Microsoft.Compute", "Microsoft.Network", "Microsoft.KeyVault")}
                $notRegistered = $requiredRPs | Where-Object {$_.RegistrationState -ne "Registered"}
                $registered = $requiredRPs | Where-Object {$_.RegistrationState -eq "Registered"}
                if (($sleepTime -ge 120) -and $notRegistered)
                {
                    Get-AzureRmResourceProvider | Format-Table
                    throw [System.Exception] "Resource providers did not get registered in time."
                }
                elseif ($registered.Count -eq $requiredRPs.Count)
                {
                    break
                }
            }
            Get-AzureRmResourceProvider | Format-Table             
        }         
    }

    Invoke-Usecase -Name 'CreateResourceGroupForUtilities' -Description "Create a resource group $CanaryUtilitiesRG for the placing the utility files" -UsecaseBlock `
    {        
        if (Get-AzureRmResourceGroup -Name $CanaryUtilitiesRG -ErrorAction SilentlyContinue)
        {
            Remove-AzureRmResourceGroup -Name $CanaryUtilitiesRG -Force -ErrorAction Stop
        }
        New-AzureRmResourceGroup -Name $CanaryUtilitiesRG -Location $ResourceLocation -ErrorAction Stop 
    }

    Invoke-Usecase -Name 'CreateStorageAccountForUtilities' -Description "Create a storage account for the placing the utility files" -UsecaseBlock `
    {      
        New-AzureRmStorageAccount -ResourceGroupName $CanaryUtilitiesRG -Name $storageAccName -Type Standard_LRS -Location $ResourceLocation -ErrorAction Stop
    }

    Invoke-Usecase -Name 'CreateStorageContainerForUtilities' -Description "Create a storage container for the placing the utility files" -UsecaseBlock `
    {        
        $asStorageAccountKey = Get-AzureRmStorageAccountKey -ResourceGroupName $CanaryUtilitiesRG -Name $storageAccName -ErrorAction Stop
        if ($asStorageAccountKey)
        {
            $storageAccountKey = $asStorageAccountKey.Key1
        }
        $asStorageContext = New-AzureStorageContext -StorageAccountName $storageAccName -StorageAccountKey $storageAccountKey -ErrorAction Stop
        if ($asStorageContext)
        {
            New-AzureStorageContainer -Name $storageCtrName -Permission Container -Context $asStorageContext -ErrorAction Stop   
        }
    }

    Invoke-Usecase -Name 'CreateDSCScriptResourceUtility' -Description "Create a DSC script resource that checks for internet connection" -UsecaseBlock `
    {      
        $dscScriptPath = Join-Path -Path $canaryUtilPath -ChildPath "DSCScriptResource"
        $dscScriptName = "ASCheckNetworkConnectivityUtil.ps1"
        NewAzureStackDSCScriptResource -DSCScriptResourceName $dscScriptName -DestinationPath $dscScriptPath
    }

    Invoke-Usecase -Name 'CreateCustomScriptResourceUtility' -Description "Create a custom script resource that checks for the presence of data disks" -UsecaseBlock `
    {      
        $customScriptPath = $canaryUtilPath
        $customScriptName = "ASCheckDataDiskUtil.ps1"
        NewAzureStackCustomScriptResource -CustomScriptResourceName $customScriptName -DestinationPath $customScriptPath
    }

    Invoke-Usecase -Name 'CreateDataDiskForVM' -Description "Create a data disk to be attached to the VMs" -UsecaseBlock `
    {      
        $vhdPath = Join-Path -Path $canaryUtilPath -Childpath "VMDataDisk.VHD"
        NewAzureStackDataVHD -FilePath $vhdPath -VHDSizeInGB 1
    }
        
    Invoke-Usecase -Name 'UploadUtilitiesToBlobStorage' -Description "Upload the canary utilities to the blob storage" -UsecaseBlock `
    {    
        try
        {  
            $asStorageAccountKey = Get-AzureRmStorageAccountKey -ResourceGroupName $CanaryUtilitiesRG -Name $storageAccName -ErrorAction Stop
            if ($asStorageAccountKey)
            {
                $storageAccountKey = $asStorageAccountKey.Key1
            }
            $asStorageContext = New-AzureStorageContext -StorageAccountName $storageAccName -StorageAccountKey $storageAccountKey -ErrorAction Stop
            if ($asStorageContext)
            {
                $files = Get-ChildItem -Path $canaryUtilPath -File
                foreach ($file in $files)
                {
                    if ($file.Extension -match "VHD")
                    {
                        Set-AzureStorageBlobContent -Container $storageCtrName -File $file.FullName -BlobType Page -Context $asStorageContext -Force -ErrorAction Stop     
                    }
                    else 
                    {
                        Set-AzureStorageBlobContent -Container $storageCtrName -File $file.FullName -Context $asStorageContext -Force -ErrorAction Stop             
                    }
                }
            }
        }
        finally
        {
            if (Test-Path -Path $canaryUtilPath)
            {
                Remove-Item -Path $canaryUtilPath -Recurse -Force
            }
        }
    }

    Invoke-Usecase -Name 'CreateKeyVaultStoreForCertSecret' -Description "Create a key vault store to put the certificate secret" -UsecaseBlock `
    {      
        if ($certExists = Get-ChildItem -Path "cert:\LocalMachine\My" | Where-Object Subject -Match $keyvaultCertName)
        {
            $certExists | Remove-Item -Force
        }
        New-SelfSignedCertificate -DnsName $keyvaultCertName -CertStoreLocation "cert:\LocalMachine\My" -ErrorAction Stop | Out-Null
        Add-Type -AssemblyName System.Web
        $certPasswordString = [System.Web.Security.Membership]::GeneratePassword(12,2)
        $certPassword = ConvertTo-SecureString -String $certPasswordString -AsPlainText -Force
        $kvCertificateName = $keyvaultCertName + ".pfx"
        $kvCertificatePath = "$env:TEMP\$kvCertificateName" 
        Get-ChildItem -Path "cert:\localMachine\my" | Where-Object Subject -Match $keyvaultCertName | Export-PfxCertificate -FilePath $kvCertificatePath -Password $certPassword | Out-Null
        $fileContentBytes     = get-content $kvCertificatePath -Encoding Byte
        $fileContentEncoded   = [System.Convert]::ToBase64String($fileContentBytes)
        $jsonObject = @"
        {
        "data": "$filecontentencoded",
        "dataType" :"pfx",
        "password": "$certPasswordString"
        }
"@ 
        $jsonObjectBytes = [System.Text.Encoding]::UTF8.GetBytes($jsonObject)
        $jsonEncoded     = [System.Convert]::ToBase64String($jsonObjectBytes)
        New-AzureRmKeyVault -VaultName $keyvaultName -ResourceGroupName $CanaryUtilitiesRG -Location $ResourceLocation -sku standard -EnabledForDeployment -EnabledForTemplateDeployment -ErrorAction Stop | Out-Null
        if (-not [string]::IsNullOrWhiteSpace($TenantAdminObjectId)) 
        {
            Set-AzureRmKeyVaultAccessPolicy -VaultName $keyvaultName -ResourceGroupName $CanaryUtilitiesRG -ObjectId $TenantAdminObjectId -BypassObjectIdValidation -PermissionsToKeys all -PermissionsToSecrets all  
        }
        $kvSecret = ConvertTo-SecureString -String $jsonEncoded -AsPlainText -Force
        Set-AzureKeyVaultSecret -VaultName $keyvaultName -Name $kvSecretName -SecretValue $kvSecret -ErrorAction Stop
    }

    Invoke-Usecase -Name 'CreateResourceGroupForVMs' -Description "Create a resource group $CanaryVMRG for the placing the VMs and corresponding resources" -UsecaseBlock `
    {        
        if (Get-AzureRmResourceGroup -Name $CanaryVMRG -ErrorAction SilentlyContinue)
        {
            Remove-AzureRmResourceGroup -Name $CanaryVMRG -Force -ErrorAction Stop
        }
        New-AzureRmResourceGroup -Name $CanaryVMRG -Location $ResourceLocation -ErrorAction Stop 
    }

    Invoke-Usecase -Name 'DeployARMTemplate' -Description "Deploy ARM template to setup the virtual machines" -UsecaseBlock `
    {        
        $kvSecretId = (Get-AzureKeyVaultSecret -VaultName $keyVaultName -Name $kvSecretName -IncludeVersions -ErrorAction Stop).Id  
        $osVersion = ""
        if (Get-AzureRmVMImage -Location $ResourceLocation -PublisherName "MicrosoftWindowsServer" -Offer "WindowsServer" -Sku "2016-Datacenter-Core" -ErrorAction SilentlyContinue)
        {
            $osVersion = "2016-Datacenter-Core"
        }
        elseif (Get-AzureRmVMImage -Location $ResourceLocation -PublisherName "MicrosoftWindowsServer" -Offer "WindowsServer" -Sku "2016-Datacenter" -ErrorAction SilentlyContinue)
        {
            $osVersion = "2016-Datacenter"
        }
        elseif (Get-AzureRmVMImage -Location $ResourceLocation -PublisherName "MicrosoftWindowsServer" -Offer "WindowsServer" -Sku "2012-R2-Datacenter" -ErrorAction SilentlyContinue)
        {
            $osVersion = "2012-R2-Datacenter"
        } 
        $linuxImgExists = $false      
        if (Get-AzureRmVMImage -Location $ResourceLocation -PublisherName "Canonical" -Offer "UbuntuServer" -Sku $LinuxOSSku -ErrorAction SilentlyContinue)
        {
            $linuxImgExists = $true
        }

        $templateDeploymentName = "CanaryVMDeployment"
        $parameters = @{"VMAdminUserName"       = $VMAdminUserName;
                        "VMAdminUserPassword"   = $VMAdminUserPass;
                        "ASCanaryUtilRG"        = $CanaryUtilitiesRG;
                        "ASCanaryUtilSA"        = $storageAccName;
                        "ASCanaryUtilSC"        = $storageCtrName;
                        "vaultName"             = $keyvaultName;
                        "windowsOSVersion"      = $osVersion;
                        "secretUrlWithVersion"  = $kvSecretId;
                        "LinuxImagePublisher"   = $linuxImagePublisher;
                        "LinuxImageOffer"       = $linuxImageOffer;
                        "LinuxImageSku"         = $LinuxOSSku}   
        if (-not $linuxImgExists)
        {
            $templateError = Test-AzureRmResourceGroupDeployment -ResourceGroupName $CanaryVMRG -TemplateFile $PSScriptRoot\azuredeploy.json -TemplateParameterObject $parameters
        }
        elseif ($linuxImgExists) 
        {
            $templateError = Test-AzureRmResourceGroupDeployment -ResourceGroupName $CanaryVMRG -TemplateFile $PSScriptRoot\azuredeploy.nolinux.json -TemplateParameterObject $parameters
        }
        
        if ((-not $templateError) -and ($linuxImgExists))
        {
            New-AzureRmResourceGroupDeployment -Name $templateDeploymentName -ResourceGroupName $CanaryVMRG -TemplateFile $PSScriptRoot\azuredeploy.json -TemplateParameterObject $parameters -Verbose -ErrorAction Stop
        }
        elseif (-not $templateError) {
            New-AzureRmResourceGroupDeployment -Name $templateDeploymentName -ResourceGroupName $CanaryVMRG -TemplateFile $PSScriptRoot\azuredeploy.nolinux.json -TemplateParameterObject $parameters -Verbose -ErrorAction Stop    
        }
        else 
        {
            throw [System.Exception] "Template validation failed. `n$($templateError.Message)"
        }
    }

    $canaryWindowsVMList = @()
    $canaryWindowsVMList = Invoke-Usecase -Name 'QueryTheVMsDeployed' -Description "Queries for the VMs that were deployed using the ARM template" -UsecaseBlock `
    {
        $canaryWindowsVMList = @()        
        $vmList = Get-AzureRmVm -ResourceGroupName $CanaryVMRG -ErrorAction Stop
        $vmList = $vmList | Where-Object {$_.OSProfile.WindowsConfiguration}
        foreach ($vm in $vmList)
        {
            $vmObject = New-Object -TypeName System.Object
            $vmIPConfig = @()
            $privateIP  = @()
            $publicIP   = @()
            $vmObject | Add-Member -Type NoteProperty -Name VMName -Value $vm.Name 
            foreach ($nic in $vm.NetworkInterfaceIds)
            {
                $vmIPConfig += (Get-AzureRmNetworkInterface -ResourceGroupName $CanaryVMRG | Where-Object Id -match $nic).IpConfigurations
            } 
            foreach ($ipConfig in $vmIPConfig)
            {
                if ($pvtIP = $ipConfig.PrivateIpAddress)
                {
                    $privateIP += $pvtIP
                }
                if ($pubIP = $ipConfig.PublicIPAddress)
                {
                    if ($pubIPId = $pubIP.Id)
                    {
                        $publicIP += (Get-AzureRmPublicIpAddress -ResourceGroupName $CanaryVMRG | Where-Object Id -eq $pubIPId).IpAddress 
                    }
                }
            }
            $vmObject | Add-Member -Type NoteProperty -Name VMPrivateIP -Value $privateIP -Force
            $vmObject | Add-Member -Type NoteProperty -Name VMPublicIP -Value $publicIP -Force
            $canaryWindowsVMList += $vmObject 
        }
        $canaryWindowsVMList
    }
    if ($canaryWindowsVMList)
    {   
        $canaryWindowsVMList | Format-Table -AutoSize    
        foreach($vm in $canaryWindowsVMList)
        {
            if ($vm.VMPublicIP -and $vm.VMName.EndsWith("VM1", 'CurrentCultureIgnoreCase'))
            {
                $publicVMName = $vm.VMName
                $publicVMIP = $vm.VMPublicIP[0]
            }
            if ((-not ($vm.VMPublicIP)) -and ($vm.VMPrivateIP) -and ($vm.VMName.EndsWith("VM2", 'CurrentCultureIgnoreCase')))
            {
                $privateVMName = $vm.VMName
                $privateVMIP = $vm.VMPrivateIP[0]
            }
        }        
    }

    Invoke-Usecase -Name 'CheckVMCommunicationPreVMReboot' -Description "Check if the VMs deployed can talk to each other before they are rebooted" -UsecaseBlock `
    {
        $vmUser = ".\$VMAdminUserName"
        $vmCreds = New-Object System.Management.Automation.PSCredential $vmUser, (ConvertTo-SecureString $VMAdminUserPass -AsPlainText -Force)
        $vmCommsScriptBlock = "Get-Childitem -Path `"cert:\LocalMachine\My`" | Where-Object Subject -Match $keyvaultCertName"
        if (($pubVMObject = Get-AzureRmVM -ResourceGroupName $CanaryVMRG -Name $publicVMName -ErrorAction Stop) -and ($pvtVMObject = Get-AzureRmVM -ResourceGroupName $CanaryVMRG -Name $privateVMName -ErrorAction Stop))
        {
            Set-item wsman:\localhost\Client\TrustedHosts -Value $publicVMIP -Force -Confirm:$false
            if ($publicVMSession = New-PSSession -ComputerName $publicVMIP -Credential $vmCreds -ErrorAction Stop)
            {
                Invoke-Command -Session $publicVMSession -Script{param ($privateIP) Set-item wsman:\localhost\Client\TrustedHosts -Value $privateIP -Force -Confirm:$false} -ArgumentList $privateVMIP | Out-Null
                $privateVMResponseFromRemoteSession = Invoke-Command -Session $publicVMSession -Script{param ($privateIP, $vmCreds, $scriptToRun) $privateSess = New-PSSession -ComputerName $privateIP -Credential $vmCreds; Invoke-Command -Session $privateSess -Script{param($script) Invoke-Expression $script} -ArgumentList $scriptToRun} -ArgumentList $privateVMIP, $vmCreds, $vmCommsScriptBlock
                if ($privateVMResponseFromRemoteSession)
                {
                    $publicVMSession | Remove-PSSession -Confirm:$false
                    $privateVMResponseFromRemoteSession
                }
                else 
                {
                    throw [System.Exception]"Public VM was not able to talk to the Private VM via the private IP"
                }
            }    
        }
    }

    Invoke-Usecase -Name 'AddDatadiskToVMWithPrivateIP' -Description "Add a data disk from utilities resource group to the VM with private IP" -UsecaseBlock `
    {
        Invoke-Usecase -Name 'StopDeallocateVMWithPrivateIPBeforeAddingDatadisk' -Description "Stop/Deallocate the VM with private IP before adding the data disk" -UsecaseBlock `
        {
            if ($vmObject = Get-AzureRmVM -ResourceGroupName $CanaryVMRG -Name $privateVMName -ErrorAction Stop)
            {
                $stopVM = $vmObject | Stop-AzureRmVM -Force -ErrorAction Stop
                if (($stopVM.StatusCode -eq "OK") -and ($stopVM.IsSuccessStatusCode))
                {
                    $vmStatus = (Get-AzureRmVM -ResourceGroupName $CanaryVMRG -Name $privateVMName -Status).Statuses
                    $powerState = ($vmStatus | Where-Object Code -match "PowerState").DisplayStatus
                    if (-not (($powerState -eq "VM stopped") -or ($powerState -eq "VM deallocated")))
                    {
                        throw [System.Exception]"Unexpected PowerState $powerState"
                    }
                }
                else
                {
                    throw [System.Exception]"Failed to stop the VM"
                }
            }
        }

        Invoke-Usecase -Name 'AddTheDataDiskToVMWithPrivateIP' -Description "Attach the data disk to VM with private IP" -UsecaseBlock `
        {
            $datadiskUri = GetAzureStackBlobUri -ResourceGroupName $CanaryUtilitiesRG -BlobContent "VMDataDisk.VHD" -StorageAccountName $storageAccName -StorageContainerName $storageCtrName
            if ($datadiskUri)
            {
                if ($vmObject = Get-AzureRmVM -ResourceGroupName $CanaryVMRG -Name $privateVMName -ErrorAction Stop)
                {
                    $destinationUri = Split-Path -Path $datadiskUri
                    $destinationUri = $destinationUri.Replace("\", "/") + "/VMDataDisk/VMDataDisk.vhd"
                    $vmObject | Add-AzureRmVMDataDisk -CreateOption fromImage -SourceImageUri $datadiskUri -Lun 1 -DiskSizeInGB 1 -Caching ReadWrite -VhdUri $destinationUri -ErrorAction Stop
                    Update-AzureRmVM -VM $vmObject -ResourceGroupName $CanaryVMRG -ErrorAction Stop
                }
            }
        } 

        Invoke-Usecase -Name 'StartVMWithPrivateIPAfterAddingDatadisk' -Description "Start the VM with private IP after adding data disk and updating the VM" -UsecaseBlock `
        {
            if ($vmObject = Get-AzureRmVM -ResourceGroupName $CanaryVMRG -Name $privateVMName -ErrorAction Stop)
            {
                $startVM = $vmObject | Start-AzureRmVM -ErrorAction Stop
                if (-not (($startVM.StatusCode -eq "OK") -and ($startVM.IsSuccessStatusCode)))
                {
                    throw [System.Exception]"Failed to start the VM $privateVMName"
                }
            }
        }
    }

    Invoke-Usecase -Name 'ApplyDataDiskCheckCustomScriptExtensionToVMWithPrivateIP' -Description "Apply custom script that checks for the presence of data disk on the VM with private IP" -UsecaseBlock `
    {
        Invoke-Usecase -Name 'CheckForExistingCustomScriptExtensionOnVMWithPrivateIP' -Description "Check for any existing custom script extensions on the VM with private IP" -UsecaseBlock `
        {
            if ($vmObject = Get-AzureRmVM -ResourceGroupName $CanaryVMRG -Name $privateVMName -ErrorAction Stop)
            {
                if ($existingCustomScriptExtension = $vmObject.Extensions | Where-Object VirtualMachineExtensionType -eq "CustomScriptExtension")
                {
                    Remove-AzureRmVMCustomScriptExtension -ResourceGroupName $CanaryVMRG -VMName $privateVMName -Name $existingCustomScriptExtension.Name -Force -ErrorAction Stop    
                }
            }
        }

        Invoke-Usecase -Name 'ApplyCustomScriptExtensionToVMWithPrivateIP' -Description "Apply the custom script extension to the VM with private IP" -UsecaseBlock `
        {
            $customScriptUri = GetAzureStackBlobUri -ResourceGroupName $CanaryUtilitiesRG -BlobContent "ASCheckDataDiskUtil.ps1" -StorageAccountName $storageAccName -StorageContainerName $storageCtrName
            if ($customScriptUri)
            {
                if ($vmObject = Get-AzureRmVM -ResourceGroupName $CanaryVMRG -Name $privateVMName -ErrorAction Stop)
                {
                    $vmObject | Set-AzureRmVMCustomScriptExtension -FileUri $CustomScriptUri -Run "ASCheckDataDiskUtil.ps1" -Name ([io.path]::GetFileNameWithoutExtension("ASCheckDataDiskUtil.ps1")) -VMName $privateVMName -TypeHandlerVersion "1.7" -ErrorAction Stop
                    Update-AzureRmVM -VM $vmObject -ResourceGroupName $CanaryVMRG -ErrorAction Stop 
                }
            }
        }
    }

    Invoke-Usecase -Name 'RestartVMWithPublicIP' -Description "Restart the VM which has a public IP address" -UsecaseBlock `
    {
        if ($vmObject = Get-AzureRmVM -ResourceGroupName $CanaryVMRG -Name $publicVMName -ErrorAction Stop)
        {
            $restartVM = $vmObject | Restart-AzureRmVM -ErrorAction Stop
            if (-not (($restartVM.StatusCode -eq "OK") -and ($restartVM.IsSuccessStatusCode)))
            {
                throw [System.Exception]"Failed to restart the VM $publicVMName"
            }
        }
    }

    Invoke-Usecase -Name 'StopDeallocateVMWithPrivateIP' -Description "Stop/Dellocate the VM with private IP" -UsecaseBlock `
    {
        if ($vmObject = Get-AzureRmVM -ResourceGroupName $CanaryVMRG -Name $privateVMName -ErrorAction Stop)
        {
            $stopVM = $vmObject | Stop-AzureRmVM -Force -ErrorAction Stop
            if (($stopVM.StatusCode -eq "OK") -and ($stopVM.IsSuccessStatusCode))
            {
                $vmStatus = (Get-AzureRmVM -ResourceGroupName $CanaryVMRG -Name $privateVMName -Status).Statuses
                $powerState = ($vmStatus | Where-Object Code -match "PowerState").DisplayStatus
                if (-not (($powerState -eq "VM stopped") -or ($powerState -eq "VM deallocated")))
                {
                    throw [System.Exception]"Unexpected PowerState $powerState"
                }
            }
            else 
            {
                throw [System.Exception]"Unexpected StatusCode/IsSuccessStatusCode: $stopVM.StatusCode/$stopVM.IsSuccessStatusCode"
            }  
        }
    }

    Invoke-Usecase -Name 'StartVMWithPrivateIP' -Description "Start the VM with private IP" -UsecaseBlock `
    {
        if ($vmObject = Get-AzureRmVM -ResourceGroupName $CanaryVMRG -Name $privateVMName -ErrorAction Stop)
        {
            $startVM = $vmObject | Start-AzureRmVM -ErrorAction Stop
            if (-not (($startVM.StatusCode -eq "OK") -and ($startVM.IsSuccessStatusCode)))
            {
                throw [System.Exception]"Failed to start the VM $privateVMName"   
            }
        }
    }

    Invoke-Usecase -Name 'CheckVMCommunicationPostVMReboot' -Description "Check if the VMs deployed can talk to each other after they are rebooted" -UsecaseBlock `
    {
        $vmUser = ".\$VMAdminUserName"
        $vmCreds = New-Object System.Management.Automation.PSCredential $vmUser, (ConvertTo-SecureString $VMAdminUserPass -AsPlainText -Force)
        $vmCommsScriptBlock = "hostname"
        if (($pubVMObject = Get-AzureRmVM -ResourceGroupName $CanaryVMRG -Name $publicVMName -ErrorAction Stop) -and ($pvtVMObject = Get-AzureRmVM -ResourceGroupName $CanaryVMRG -Name $privateVMName -ErrorAction Stop))
        {
            Set-item wsman:\localhost\Client\TrustedHosts -Value $publicVMIP -Force -Confirm:$false
            if ($publicVMSession = New-PSSession -ComputerName $publicVMIP -Credential $vmCreds -ErrorAction Stop)
            {
                Invoke-Command -Session $publicVMSession -Script{param ($privateIP) Set-item wsman:\localhost\Client\TrustedHosts -Value $privateIP -Force -Confirm:$false} -ArgumentList $privateVMIP | Out-Null
                $privateVMResponseFromRemoteSession = Invoke-Command -Session $publicVMSession -Script{param ($privateIP, $vmCreds, $scriptToRun) $privateSess = New-PSSession -ComputerName $privateIP -Credential $vmCreds; Invoke-Command -Session $privateSess -Script{param($script) Invoke-Expression $script} -ArgumentList $scriptToRun} -ArgumentList $privateVMIP, $vmCreds, $vmCommsScriptBlock
                if ($privateVMResponseFromRemoteSession)
                {
                    $publicVMSession | Remove-PSSession -Confirm:$false
                    $privateVMResponseFromRemoteSession
                }
                else 
                {
                    throw [System.Exception]"Public VM was not able to talk to the Private VM via the private IP"
                }
            }    
        }
    }
    
    Invoke-Usecase -Name 'CheckExistenceOfScreenShotForVMWithPrivateIP' -Description "Check if screen shots are available for Windows VM with private IP and store the screen shot in log folder" -UsecaseBlock `
    {
        $sa = Get-AzureRmStorageAccount -ResourceGroupName $CanaryVMRG -Name "$($CanaryVMRG)2sa"
        $diagSC = $sa | Get-AzureStorageContainer | Where-Object {$_.Name -like "bootdiagnostics-$CanaryVMRG*"}
        $screenShotBlob = $diagSC | Get-AzureStorageBlob | Where-Object {$_.Name -like "$privateVMName*screenshot.bmp"}
        $sa | Get-AzureStorageBlobContent -Blob $screenShotBlob.Name -Container $diagSC.Name -Destination $CanaryLogPath -Force
        if (-not (Get-ChildItem -Path $CanaryLogPath -File -Filter $screenShotBlob.name))
        {
            throw [System.Exception]"Unable to download screen shot for a Windows VM with private IP"
        }
    }

    Invoke-Usecase -Name 'EnumerateAllResources' -Description "List out all the resources that have been deployed" -UsecaseBlock `
    {
        Get-AzureRmResource
    }

    if (-not $NoCleanup)
    {
        Invoke-Usecase -Name 'DeleteVMWithPrivateIP' -Description "Delete the VM with private IP" -UsecaseBlock `
        {
            if ($vmObject = Get-AzureRmVM -ResourceGroupName $CanaryVMRG -Name $privateVMName -ErrorAction Stop)
            {
                $deleteVM = $vmObject | Remove-AzureRmVM -Force -ErrorAction Stop
                if (-not (($deleteVM.StatusCode -eq "OK") -and ($deleteVM.IsSuccessStatusCode)))
                {
                    throw [System.Exception]"Failed to delete the VM $privateVMName"
                }
            }
        }

        Invoke-Usecase -Name 'DeleteVMResourceGroup' -Description "Delete the resource group that contains all the VMs and corresponding resources" -UsecaseBlock `
        {
            if ($removeRG = Get-AzureRmResourceGroup -Name $CanaryVMRG -ErrorAction Stop)
            {
                $removeRG | Remove-AzureRmResourceGroup -Force -ErrorAction Stop
            }
        }

        Invoke-Usecase -Name 'DeleteUtilitiesResourceGroup' -Description "Delete the resource group that contains all the utilities and corresponding resources" -UsecaseBlock `
        {
            if ($removeRG = Get-AzureRmResourceGroup -Name $CanaryUtilitiesRG -ErrorAction Stop)
            {
                $removeRG | Remove-AzureRmResourceGroup -Force -ErrorAction Stop
            }
        }

        if ($TenantAdminCredentials)
        {
            Invoke-Usecase -Name 'TenantRelatedcleanup' -Description "Remove all the tenant related stuff" -UsecaseBlock `
            {
                Invoke-Usecase -Name 'DeleteTenantSubscriptions' -Description "Remove all the tenant related subscriptions" -UsecaseBlock `
                {
                    if ($subs = Get-AzureRmTenantSubscription -ErrorAction Stop | Where-Object DisplayName -eq $tenantSubscriptionName)
                    {
                        Remove-AzureRmTenantSubscription -TargetSubscriptionId $subs.SubscriptionId -ErrorAction Stop
                    } 
                    if ($subs = Get-AzureRmTenantSubscription -ErrorAction Stop | Where-Object DisplayName -eq $canaryDefaultTenantSubscription)
                    {
                        Remove-AzureRmTenantSubscription -TargetSubscriptionId $subs.SubscriptionId -ErrorAction Stop
                    } 
                }

                Invoke-Usecase -Name 'LoginToAzureStackEnvAsSvcAdminForCleanup' -Description "Login to $SvcAdminEnvironmentName as service administrator to remove the subscription resource group" -UsecaseBlock `
                {     
                    Add-AzureRmAccount -EnvironmentName $SvcAdminEnvironmentName -Credential $ServiceAdminCredentials -TenantId $TenantID -ErrorAction Stop
                }

                Invoke-Usecase -Name 'DeleteSubscriptionResourceGroup' -Description "Delete the resource group that contains subscription resources" -UsecaseBlock `
                {
                    if ($removeRG = Get-AzureRmResourceGroup -Name $subscriptionRGName -ErrorAction Stop)
                    {
                        $removeRG | Remove-AzureRmResourceGroup -Force -ErrorAction Stop
                    }
                } 
            }   
        }
    }

    End-Scenario
    $runCount += 1
    Get-CanaryResult
}

if ($NumberOfIterations -gt 1)
{
    Get-CanaryLonghaulResult -LogPath $CanaryLogPath
}<|MERGE_RESOLUTION|>--- conflicted
+++ resolved
@@ -193,20 +193,6 @@
             {
                 if (-not (Get-AzureRmVMImage -Location $ResourceLocation -PublisherName $linuxImagePublisher -Offer $linuxImageOffer -Sku $LinuxOSSku -ErrorAction SilentlyContinue))
                 {
-<<<<<<< HEAD
-                    Remove-Item -Path $CanaryCustomImageFolder -Force -Recurse 
-                }
-                New-Item -Path $CanaryCustomImageFolder -ItemType Directory
-                $CustomVHDPath = CopyImage -ImagePath $LinuxImagePath -OutputFolder $CanaryCustomImageFolder
-                Add-VMImage -publisher $linuxImagePublisher -offer $linuxImageOffer -sku $LinuxOSSku -version $linuxImageVersion -osDiskLocalPath $CustomVHDPath -osType Linux -tenantID $TenantID -azureStackCredentials $ServiceAdminCredentials -CreateGalleryItem $false -EnvironmentName $SvcAdminEnvironmentName
-                Remove-Item $CanaryCustomImageFolder -Force -Recurse
-            }    
-        }
-        catch
-        {
-            Remove-Item -Path $CanaryCustomImageFolder -Force -Recurse
-	    throw [System.Exception]"Failed to upload the linux image to PIR. `n$($_.Exception.Message)"            
-=======
                     $CanaryCustomImageFolder = Join-Path -Path $env:TMP -childPath "CanaryCustomImage$((Get-Date).Ticks)"
                     if (Test-Path -Path $CanaryCustomImageFolder)
                     {
@@ -214,7 +200,7 @@
                     }
                     New-Item -Path $CanaryCustomImageFolder -ItemType Directory
                     $CustomVHDPath = CopyImage -ImagePath $LinuxImagePath -OutputFolder $CanaryCustomImageFolder
-                    Add-VMImage -publisher $linuxImagePublisher -offer $linuxImageOffer -sku $LinuxOSSku -version $linuxImageVersion -osDiskLocalPath $CustomVHDPath -osType Linux -tenantID $TenantID -azureStackCredentials $ServiceAdminCredentials -CreateGalleryItem $false -ArmEndpoint $AdminArmEndpoint
+                    Add-VMImage -publisher $linuxImagePublisher -offer $linuxImageOffer -sku $LinuxOSSku -version $linuxImageVersion -osDiskLocalPath $CustomVHDPath -osType Linux -tenantID $TenantID -azureStackCredentials $ServiceAdminCredentials -CreateGalleryItem $false -EnvironmentName $SvcAdminEnvironmentName
                     Remove-Item $CanaryCustomImageFolder -Force -Recurse
                 }    
             }
@@ -223,7 +209,6 @@
                 Remove-Item -Path $CanaryCustomImageFolder -Force -Recurse
                 throw [System.Exception]"Failed to upload the linux image to PIR. `n$($_.Exception.Message)"            
             }
->>>>>>> abd6bddb
         }
     }
 
